# Python
__pycache__/
*.py[cod]
*$py.class
*.so
.Python
build/
develop-eggs/
dist/
downloads/
eggs/
.eggs/
lib/
lib64/
parts/
sdist/
var/
wheels/
*.egg-info/
.installed.cfg
*.egg
MANIFEST

# Django
*.log
local_settings.py
db.sqlite3
db.sqlite3-journal
media

# Environment variables
.env
.env.*
!.env.example
!.env.*.example
temp_env*
# Except for config/env files which are our source of truth
!config/env/.env.*

# Docker
.docker/data/

# Celery
celerybeat-schedule
celerybeat.pid

# Unit test / coverage reports
htmlcov/
.tox/
.nox/
.coverage
.coverage.*
.cache
nosetests.xml
coverage.xml
*.cover
.hypothesis/
.pytest_cache/

# Translations
*.mo
*.pot

# React/Node
node_modules/
npm-debug.log
yarn-debug.log
yarn-error.log

# IDEs and editors
.idea/
.vscode/
*.swp
*.swo
.DS_Store
.env.local
.env.development.local
.env.test.local
.env.production.local

# Project specific
static/
staticfiles/
media/
backup/

# Virtual Environment
venv/
env/
ENV/

# pip-tools
pip-wheel-metadata/

# Python installers
python-*.exe

# Documentation build
docs/_build/

# Backup files
backups/


*dump.rdb
*/.global_session_cookie

# Pinegrow
_pgbackup/
_pgexport/
.history/  # If using VSCode with History plugin
*pinegrow_[0-9]*.json  # Pinegrow files with timestamps
*_[0-9]*.vue           # Backup Vue files with timestamps

# Logs
logs/
logs/*
django-err.log*
<<<<<<< HEAD

# Test database
test_db.sqlite3

# Session cookies
=======
>>>>>>> 0aa8fd70
pyerp/direct_api/.global_session_cookie<|MERGE_RESOLUTION|>--- conflicted
+++ resolved
@@ -101,7 +101,6 @@
 # Backup files
 backups/
 
-
 *dump.rdb
 */.global_session_cookie
 
@@ -116,12 +115,9 @@
 logs/
 logs/*
 django-err.log*
-<<<<<<< HEAD
 
 # Test database
 test_db.sqlite3
 
 # Session cookies
-=======
->>>>>>> 0aa8fd70
 pyerp/direct_api/.global_session_cookie