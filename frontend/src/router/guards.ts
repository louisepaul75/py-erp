import { NavigationGuardNext, RouteLocationNormalized } from 'vue-router';
import { useAuthStore } from '../store/auth';

/**
 * Authentication guard for routes that require authentication
 * Redirects to login page if user is not authenticated
 */
export async function authGuard(
  to: RouteLocationNormalized,
  from: RouteLocationNormalized,
  next: NavigationGuardNext
) {
  const authStore = useAuthStore();

  try {
<<<<<<< HEAD
    // If auth store is loading, wait for it to finish
    if (authStore.isLoading) {
      await new Promise<void>((resolve) => {
        const checkLoading = setInterval(() => {
          if (!authStore.isLoading) {
            clearInterval(checkLoading);
            resolve();
          }
        }, 100);
      });
    }

    // If not initialized and not loading, initialize
    if (!authStore.isAuthenticated && !authStore.isLoading) {
      await authStore.init();
    }

    // After initialization, check authentication
    if (authStore.isAuthenticated) {
      // If we're already on the login page and authenticated, redirect to home
      if (to.name === 'Login') {
        return next({ name: 'Home' });
      }
      return next();
    } else {
      // If we're already on the login page, don't redirect again
      if (to.name === 'Login') {
        return next();
      }
      // Store the full path including query parameters for other routes
      return next({
        name: 'Login',
        query: { redirect: to.fullPath }
      });
    }
  } catch (error) {
    console.error('Auth guard error:', error);
    // In case of error, redirect to login
    return next({
=======
    // Wait for auth initialization if not already initialized
    if (!authStore.initialized) {
      await authStore.init();
    }

    // If user is authenticated, allow access
    if (authStore.isAuthenticated) {
      next();
      return;
    }

    // If not authenticated, redirect to login
    next({
      name: 'Login',
      query: { redirect: to.fullPath }
    });
  } catch (error) {
    console.error('Auth guard error:', error);
    next({
>>>>>>> 23072e84
      name: 'Login',
      query: { redirect: to.fullPath }
    });
  }
}

/**
 * Admin guard for routes that require admin privileges
 * Redirects to home page if user is not an admin
 */
export async function adminGuard(
  to: RouteLocationNormalized,
  from: RouteLocationNormalized,
  next: NavigationGuardNext
) {
  const authStore = useAuthStore();

  try {
    // Wait for auth initialization if not already initialized
    if (!authStore.initialized) {
      await authStore.init();
    }

    // If user is authenticated and is an admin, allow access
    if (authStore.isAuthenticated && authStore.isAdmin) {
      next();
      return;
    }

    // If user is authenticated but not an admin, redirect to home
    if (authStore.isAuthenticated) {
      next({ name: 'Home' });
      return;
    }

    // If not authenticated, redirect to login
    next({
      name: 'Login',
      query: { redirect: to.fullPath }
    });
  } catch (error) {
    console.error('Admin guard error:', error);
    next({
      name: 'Login',
      query: { redirect: to.fullPath }
    });
  }
}

/**
 * Guest guard for routes that should only be accessible to guests
 * Redirects to home page if user is already authenticated
 */
export async function guestGuard(
  to: RouteLocationNormalized,
  from: RouteLocationNormalized,
  next: NavigationGuardNext
) {
  const authStore = useAuthStore();

  try {
    // Wait for auth initialization if not already initialized
    if (!authStore.initialized) {
      await authStore.init();
    }

    // If user is authenticated, redirect to home or the intended destination
    if (authStore.isAuthenticated) {
      const redirectPath = to.query.redirect as string;
      if (redirectPath) {
        next(redirectPath);
        return;
      }
      next({ name: 'Home' });
      return;
    }

    // If not authenticated, allow access
    next();
  } catch (error) {
    console.error('Guest guard error:', error);
    next();
  }
}<|MERGE_RESOLUTION|>--- conflicted
+++ resolved
@@ -13,7 +13,6 @@
   const authStore = useAuthStore();
 
   try {
-<<<<<<< HEAD
     // If auth store is loading, wait for it to finish
     if (authStore.isLoading) {
       await new Promise<void>((resolve) => {
@@ -26,34 +25,6 @@
       });
     }
 
-    // If not initialized and not loading, initialize
-    if (!authStore.isAuthenticated && !authStore.isLoading) {
-      await authStore.init();
-    }
-
-    // After initialization, check authentication
-    if (authStore.isAuthenticated) {
-      // If we're already on the login page and authenticated, redirect to home
-      if (to.name === 'Login') {
-        return next({ name: 'Home' });
-      }
-      return next();
-    } else {
-      // If we're already on the login page, don't redirect again
-      if (to.name === 'Login') {
-        return next();
-      }
-      // Store the full path including query parameters for other routes
-      return next({
-        name: 'Login',
-        query: { redirect: to.fullPath }
-      });
-    }
-  } catch (error) {
-    console.error('Auth guard error:', error);
-    // In case of error, redirect to login
-    return next({
-=======
     // Wait for auth initialization if not already initialized
     if (!authStore.initialized) {
       await authStore.init();
@@ -61,8 +32,16 @@
 
     // If user is authenticated, allow access
     if (authStore.isAuthenticated) {
-      next();
-      return;
+      // If we're already on the login page and authenticated, redirect to home
+      if (to.name === 'Login') {
+        return next({ name: 'Home' });
+      }
+      return next();
+    }
+
+    // If not authenticated and on login page, allow access
+    if (to.name === 'Login') {
+      return next();
     }
 
     // If not authenticated, redirect to login
@@ -73,7 +52,6 @@
   } catch (error) {
     console.error('Auth guard error:', error);
     next({
->>>>>>> 23072e84
       name: 'Login',
       query: { redirect: to.fullPath }
     });
