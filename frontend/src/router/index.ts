--- conflicted
+++ resolved
@@ -64,9 +64,6 @@
     component: () => import('../views/products/CategoryList.vue'),
     meta: { requiresAuth: true }
   },
-<<<<<<< HEAD
-
-=======
   {
     path: '/artikel-management',
     name: 'ArtikelManagement',
@@ -81,7 +78,6 @@
     meta: { requiresAuth: true }
   },
   
->>>>>>> 501cfcac
   // Sales routes
   {
     path: '/sales',
