import { defineStore } from 'pinia';
import authService, { User, LoginCredentials, AuthState } from '../services/auth';
import api from '../services/api';

export const useAuthStore = defineStore('auth', {
  state: (): AuthState => ({
    user: null,
    isAuthenticated: false,
    isLoading: false,
    error: null
  }),

  getters: {
    // Get the current user
    currentUser: (state) => state.user,

    // Check if user is authenticated
    userIsAuthenticated: (state) => state.isAuthenticated,

    // Check if user is admin
    isAdmin: (state) => state.user?.is_staff || state.user?.is_superuser || false,

    // Get user's full name
    fullName: (state) => {
      if (!state.user) return '';
      if (state.user.first_name || state.user.last_name) {
        return `${state.user.first_name} ${state.user.last_name}`.trim();
      }
      return state.user.username;
    }
  },

  actions: {
    // Initialize the auth state
    async init() {
      if (this.isLoading) return; // Prevent multiple simultaneous init calls
      
      this.isLoading = true;
      try {
<<<<<<< HEAD
        // Check if we have tokens
=======
        // Check if we have both tokens before attempting any auth operations
>>>>>>> 0b9900b5
        const accessToken = localStorage.getItem('access_token');
        const refreshToken = localStorage.getItem('refresh_token');
        
        if (!accessToken && !refreshToken) {
<<<<<<< HEAD
          this.logout();
          return;
        }

        // First try with existing access token
        if (accessToken) {
          api.defaults.headers.common['Authorization'] = `Bearer ${accessToken}`;
          try {
            const user = await authService.getCurrentUser();
            if (user) {
              this.user = user;
              this.isAuthenticated = true;
              return;
            }
          } catch (error) {
            // Access token failed, continue to refresh token attempt
            console.log('Access token invalid, attempting refresh');
            // Clear the invalid access token but keep refresh token
            localStorage.removeItem('access_token');
            delete api.defaults.headers.common['Authorization'];
          }
        }

        // Try to refresh the token if we have a refresh token
        if (refreshToken) {
          try {
            const response = await api.post('/api/token/refresh/', {
              refresh: refreshToken
            });
            
            // Store the new access token
            localStorage.setItem('access_token', response.data.access);
            api.defaults.headers.common['Authorization'] = `Bearer ${response.data.access}`;
            
            // Try to get user with new token
            const user = await authService.getCurrentUser();
            if (user) {
              this.user = user;
              this.isAuthenticated = true;
              return;
            }
          } catch (refreshError) {
            console.error('Token refresh failed:', refreshError);
=======
          // No tokens available, just return without attempting refresh
          return;
        }

        // Check if we have a token and it's not expired
        if (authService.isAuthenticated()) {
          // Try to get the current user with the existing token
          const user = await authService.getCurrentUser();
          if (user) {
            this.user = user;
            this.isAuthenticated = true;
          } else if (refreshToken) {
            // If we couldn't get the user but have a refresh token, try to refresh
            try {
              const response = await api.post('/token/refresh/', {
                refresh: refreshToken
              });
              
              // Store the new access token
              localStorage.setItem('access_token', response.data.access);
              api.defaults.headers.common['Authorization'] = `Bearer ${response.data.access}`;
              
              // Try to get user again with new token
              const userAfterRefresh = await authService.getCurrentUser();
              if (userAfterRefresh) {
                this.user = userAfterRefresh;
                this.isAuthenticated = true;
              } else {
                this.logout();
              }
            } catch (refreshError) {
              // If refresh fails, clear the auth state
              this.logout();
            }
          } else {
            // No refresh token available, clear the auth state
>>>>>>> 0b9900b5
            this.logout();
          }
        } else {
          this.logout();
        }
      } catch (error) {
        console.error('Auth initialization failed:', error);
        this.error = 'Failed to initialize authentication';
        this.logout();
      } finally {
        this.isLoading = false;
      }
    },

    // Login user
    async login(credentials: LoginCredentials) {
      this.isLoading = true;
      this.error = null;

      try {
        const user = await authService.login(credentials);
        this.user = user;
        this.isAuthenticated = true;
        return user;
      } catch (error: any) {
        this.error = error.response?.data?.detail || 'Login failed. Please check your credentials.';
        throw error;
      } finally {
        this.isLoading = false;
      }
    },

    // Logout user
    logout() {
      authService.logout();
      this.user = null;
      this.isAuthenticated = false;
    },

    // Update user profile
    async updateProfile(userData: Partial<User>) {
      this.isLoading = true;
      this.error = null;

      try {
        const updatedUser = await authService.updateProfile(userData);
        this.user = updatedUser;
        return updatedUser;
      } catch (error: any) {
        this.error = error.response?.data?.detail || 'Failed to update profile';
        throw error;
      } finally {
        this.isLoading = false;
      }
    },

    // Change password
    async changePassword(oldPassword: string, newPassword: string) {
      this.isLoading = true;
      this.error = null;

      try {
        await authService.changePassword(oldPassword, newPassword);
      } catch (error: any) {
        this.error = error.response?.data?.detail || 'Failed to change password';
        throw error;
      } finally {
        this.isLoading = false;
      }
    },

    // Clear any error messages
    clearError() {
      this.error = null;
    }
  }
});<|MERGE_RESOLUTION|>--- conflicted
+++ resolved
@@ -33,64 +33,13 @@
   actions: {
     // Initialize the auth state
     async init() {
-      if (this.isLoading) return; // Prevent multiple simultaneous init calls
-      
       this.isLoading = true;
       try {
-<<<<<<< HEAD
-        // Check if we have tokens
-=======
         // Check if we have both tokens before attempting any auth operations
->>>>>>> 0b9900b5
         const accessToken = localStorage.getItem('access_token');
         const refreshToken = localStorage.getItem('refresh_token');
         
         if (!accessToken && !refreshToken) {
-<<<<<<< HEAD
-          this.logout();
-          return;
-        }
-
-        // First try with existing access token
-        if (accessToken) {
-          api.defaults.headers.common['Authorization'] = `Bearer ${accessToken}`;
-          try {
-            const user = await authService.getCurrentUser();
-            if (user) {
-              this.user = user;
-              this.isAuthenticated = true;
-              return;
-            }
-          } catch (error) {
-            // Access token failed, continue to refresh token attempt
-            console.log('Access token invalid, attempting refresh');
-            // Clear the invalid access token but keep refresh token
-            localStorage.removeItem('access_token');
-            delete api.defaults.headers.common['Authorization'];
-          }
-        }
-
-        // Try to refresh the token if we have a refresh token
-        if (refreshToken) {
-          try {
-            const response = await api.post('/api/token/refresh/', {
-              refresh: refreshToken
-            });
-            
-            // Store the new access token
-            localStorage.setItem('access_token', response.data.access);
-            api.defaults.headers.common['Authorization'] = `Bearer ${response.data.access}`;
-            
-            // Try to get user with new token
-            const user = await authService.getCurrentUser();
-            if (user) {
-              this.user = user;
-              this.isAuthenticated = true;
-              return;
-            }
-          } catch (refreshError) {
-            console.error('Token refresh failed:', refreshError);
-=======
           // No tokens available, just return without attempting refresh
           return;
         }
@@ -127,11 +76,8 @@
             }
           } else {
             // No refresh token available, clear the auth state
->>>>>>> 0b9900b5
             this.logout();
           }
-        } else {
-          this.logout();
         }
       } catch (error) {
         console.error('Auth initialization failed:', error);
