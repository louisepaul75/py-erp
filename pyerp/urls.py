--- conflicted
+++ resolved
@@ -127,14 +127,11 @@
     path("products/", include("pyerp.business_modules.products.urls", namespace="products")),
     # Add sales API URLs (both versioned and non-versioned)
     path("api/sales/", include("pyerp.business_modules.sales.urls")),
-<<<<<<< HEAD
-    # Add production API URLs with namespace
+    path("api/v1/sales/", include("pyerp.business_modules.sales.urls", namespace="sales_v1")),
+    # Add production API URLs with namespace (both versioned and non-versioned)
     path("api/production/", include("pyerp.business_modules.production.urls", namespace="production_api")),
-    # Add inventory API URLs with namespace
-=======
-    path("api/v1/sales/", include("pyerp.business_modules.sales.urls", namespace="sales_v1")),
+    path("api/v1/production/", include("pyerp.business_modules.production.urls", namespace="production_api_v1")),
     # Add inventory API URLs with namespace (both versioned and non-versioned)
->>>>>>> 018e8c43
     path("api/inventory/", include(("pyerp.business_modules.inventory.urls", "inventory"), namespace="inventory")),
     path("api/v1/inventory/", include(("pyerp.business_modules.inventory.urls", "inventory_v1"), namespace="inventory_v1")),
     # API documentation with drf-docs (basic)
