"""
Base classes for legacy ERP API clients.

This module provides base classes and common functionality for interacting
with the legacy ERP system.
"""

import os
from datetime import datetime
from typing import Optional, Dict, Any
import time

import pandas as pd
import requests
from requests.auth import HTTPBasicAuth

from pyerp.external_api.legacy_erp.settings import (
    API_ENVIRONMENTS,
    API_REQUEST_TIMEOUT,
)
<<<<<<< HEAD
from pyerp.external_api.legacy_erp.auth import (
    read_cookie_file_safe,
    write_cookie_file_safe,
    file_lock,
=======
from pyerp.utils.logging import (
    get_logger,
    log_api_request,
    log_performance,
>>>>>>> 6fc3e5b5
)

# Get logger for this module
logger = get_logger(__name__)

# File for storing the session cookie globally
COOKIE_FILE_PATH = os.path.join(
    os.path.dirname(os.path.abspath(__file__)),
    ".global_session_cookie",
)

class BaseAPIClient:
    """Base class for legacy ERP API clients."""

    def __init__(self, environment: str = "live", timeout: int = None):
        """
        Initialize a new client instance.

        Args:
            environment: Which API environment to use ('live', 'test', etc.)
            timeout: Optional custom timeout for API requests (in seconds)
        """
        self.environment = environment
        self.timeout = timeout or API_REQUEST_TIMEOUT
        self.session = requests.Session()
        self.session_id = None
        
        # Validate environment configuration
        if environment not in API_ENVIRONMENTS:
            available_envs = list(API_ENVIRONMENTS.keys())
            error_msg = (
                f"Invalid environment: '{environment}'. "
                f"Available: {available_envs}"
            )
            logger.error(error_msg)
            raise ValueError(error_msg)

        env_config = API_ENVIRONMENTS[environment]
        if "base_url" not in env_config:
            error_msg = (
                f"Missing URL configuration for environment '{environment}'"
            )
            logger.error(error_msg)
            raise ValueError(error_msg)

        self.base_url = env_config["base_url"]
        self.username = env_config.get("username")
        self.password = env_config.get("password")
        
        if not self.username or not self.password:
            error_msg = f"Missing credentials for environment '{environment}'"
            logger.error(error_msg)
            raise ValueError(error_msg)
        
        logger.info(
            "Initialized %s for environment: %s",
            self.__class__.__name__,
            environment,
        )

    def _make_request(self, method: str, endpoint: str, **kwargs) -> requests.Response:
        """Make an HTTP request to the API with logging and timing."""
        url = f"{self.base_url}/{endpoint.lstrip('/')}"
        start_time = time.time()
        
        try:
            response = self.session.request(method, url, **kwargs)
            duration_ms = int((time.time() - start_time) * 1000)
            
            # Log the API request using our centralized logging
            log_api_request(
                api_name="legacy_erp",
                endpoint=endpoint,
                status_code=response.status_code,
                response_time_ms=duration_ms,
                extra_context={
                    "method": method,
                    "environment": self.environment,
                    "url": url,
                }
            )
            
            # Log performance metrics for slow requests
            if duration_ms > 1000:  # Log requests taking more than 1 second
                log_performance(
                    name=f"legacy_erp_{method}_{endpoint}",
                    duration_ms=duration_ms,
                    extra_context={"url": url}
                )
            
            return response
            
        except requests.RequestException as e:
            error_msg = f"API request failed: {str(e)}"
            logger.error(
                error_msg,
                extra={
                    "method": method,
                    "url": url,
                    "error": str(e),
                }
            )
            raise

    def _set_session_header(self, request_kwargs):
        """Set the session cookie in the request headers if available."""
        if self.session_id:
            headers = request_kwargs.get("headers", {})
            cookie_header = f"WASID4D={self.session_id}"
            if "Cookie" in headers:
                headers["Cookie"] += f"; {cookie_header}"
            else:
                headers["Cookie"] = cookie_header
            request_kwargs["headers"] = headers
            logger.debug("Added session cookie to request headers")
        return request_kwargs

    def _log_cookies(self, prefix="Current cookies"):
        """Log the current cookies in the session."""
        cookies = self.session.cookies.get_dict()
        if not cookies:
            logger.info(f"{prefix}: No cookies")
            return
        logger.info(f"{prefix}: {len(cookies)} cookie(s)")

    def _log_response_cookies(self, response, prefix="Response cookies"):
        """Log cookies received in a response."""
        if not response.cookies:
            logger.info(f"{prefix}: No cookies")
            return
        cookies = response.cookies.get_dict()
        logger.info(f"{prefix}: {len(cookies)} cookie(s)")

    def load_session_cookie(self):
        """Load session cookie value from file if it exists."""
<<<<<<< HEAD
        # Ensure base_url is initialized
=======
        if not os.path.exists(COOKIE_FILE_PATH):
            logger.info("No session cookie file found")
            return False

>>>>>>> 6fc3e5b5
        if not hasattr(self, 'base_url') or not self.base_url:
            logger.warning("Base URL not initialized")
            return False

        # Use thread-safe function to read cookie data
        cookie_data = read_cookie_file_safe()
        if cookie_data is None:
            return False

        # Handle old format (single cookie object)
        if isinstance(cookie_data, dict) and "value" in cookie_data:
            logger.info("Found cookie file in old format, converting to new format")
            # Convert to new format
            timestamp = cookie_data.get(
                "timestamp", 
                datetime.now().isoformat()
            )
            new_format = [{
                "base_url": self.base_url,
                "session_id": cookie_data["value"],
                "timestamp": timestamp
            }]
            
            # Save in new format using thread-safe function
            if not write_cookie_file_safe(new_format):
                logger.warning("Failed to convert cookie file format")
                return False
            
            # Set the session cookie
            self.session_id = cookie_data["value"]
            self._clear_cookies("WASID4D")
            self.session.cookies.set("WASID4D", self.session_id)
            logger.info("Converted and loaded session ID")
            return True

        # Handle new format (list of sessions)
        if isinstance(cookie_data, list):
            # Find the session for the current base URL
            for entry in cookie_data:
                if not isinstance(entry, dict):
                    continue
                
                if entry.get("base_url") == self.base_url and "session_id" in entry:
                    self.session_id = entry["session_id"]
                    self._clear_cookies("WASID4D")
                    self.session.cookies.set("WASID4D", self.session_id)
                    logger.info(f"Loaded session ID for base URL: {self.base_url}")
                    return True
            
            logger.info(f"No session found for base URL: {self.base_url}")
            return False

        logger.warning(f"Cookie file has invalid format: {type(cookie_data)}")
        return False

    def _clear_cookies(self, cookie_name):
        """Clear all cookies with the specified name to prevent duplicates."""
        try:
            if cookie_name in self.session.cookies:
                logger.info(
                    f"Clearing existing {cookie_name} cookies to prevent duplicates",
                )
                cookies_to_remove = []
                for cookie in self.session.cookies:
                    if cookie.name == cookie_name:
                        cookies_to_remove.append(cookie)

                # Remove each cookie
                for cookie in cookies_to_remove:
                    self.session.cookies.clear(cookie.domain, cookie.path, cookie.name)

                # Verify they're cleared
                remaining = sum(
                    1 for c in self.session.cookies if c.name == cookie_name
                )
                if remaining > 0:
                    logger.warning(
                        f"Failed to clear all {cookie_name} cookies, {remaining} remain",
                    )
                else:
                    logger.info(f"Successfully cleared all {cookie_name} cookies")
        except Exception as e:
            logger.warning(f"Error while clearing cookies: {e}")

    def save_session_cookie(self):
        """Save current session ID to file."""
        # Extract session ID from cookies
        wasid_cookie = self.session.cookies.get("WASID4D")
        dsid_cookie = self.session.cookies.get("4DSID_WSZ-DB")

        # Prefer WASID4D cookie, fall back to 4DSID_WSZ-DB
        session_id = wasid_cookie or dsid_cookie

        if not session_id:
            logger.warning("No session ID found in cookies")
            return False

        # Store just the value, not the name=value format
        self.session_id = session_id

        # Create the new session entry
        new_entry = {
            "base_url": self.base_url,
            "session_id": session_id,
            "timestamp": datetime.now().isoformat()
        }

        # Read existing sessions using thread-safe function
        cookie_data = read_cookie_file_safe()
        existing_sessions = []
        
        # Convert old format or use existing sessions
        if cookie_data is None:
            # No data or error reading - start with empty list
            existing_sessions = []
        elif isinstance(cookie_data, dict) and "value" in cookie_data:
            # Old format - convert to new format
            existing_sessions = []
        elif isinstance(cookie_data, list):
            # New format - use as is
            existing_sessions = cookie_data
        else:
            logger.warning(f"Invalid cookie file format: {type(cookie_data)}")
            existing_sessions = []

        # Update or add new session
        updated = False
        for entry in existing_sessions:
            if isinstance(entry, dict) and entry.get("base_url") == self.base_url:
                entry.update(new_entry)
                updated = True
                break

        if not updated:
            existing_sessions.append(new_entry)

        # Save using thread-safe function
        success = write_cookie_file_safe(existing_sessions)
        if success:
            logger.info(f"Saved session ID for base URL: {self.base_url}")
        return success

    def validate_session(self):
        """
        Validate the current session by making a test request.
        
        Returns:
            bool: True if the session is valid, False otherwise
        """
        logger.debug("Validating current session")
        
        if not self.session_id:
            logger.debug("No session ID available")
            return False
            
        try:
            # Make a lightweight request to validate the session
            response = self._make_request(
                "GET",
                "validate",
                timeout=self.timeout,
            )
            
            is_valid = response.status_code == 200
            if is_valid:
                logger.debug("Session is valid")
            else:
                logger.warning(
                    "Session validation failed with status code %d",
                    response.status_code
                )
            return is_valid
            
        except requests.RequestException as e:
            logger.warning("Session validation request failed: %s", str(e))
            return False

    def login(self):
        """Log in to the legacy ERP system and obtain a session cookie."""
        logger.info("Attempting login to legacy ERP system")
        
        try:
            response = self._make_request(
                "POST",
                "login",
                auth=HTTPBasicAuth(self.username, self.password),
                timeout=self.timeout,
            )
            
            if response.status_code == 200:
                # Extract session ID from cookies
                wasid_cookie = self.session.cookies.get("WASID4D")
                dsid_cookie = self.session.cookies.get("4DSID_WSZ-DB")
                
                if wasid_cookie or dsid_cookie:
                    self.session_id = wasid_cookie or dsid_cookie
                    self.save_session_cookie()
                    logger.info("Successfully logged in and saved session cookie")
                    return True
                else:
                    logger.error("Login successful but no session cookie received")
                    return False
            else:
                logger.error(
                    "Login failed with status code %d: %s",
                    response.status_code,
                    response.text,
                )
                return False
                
        except requests.RequestException as e:
            logger.error("Login request failed: %s", str(e))
            return False

    def ensure_session(self):
        """
        Ensure we have a valid session, creating one if necessary.
        
        Returns:
            bool: True if a valid session is available, False otherwise
        """
        logger.debug("Ensuring valid session is available")
        
        # First try loading an existing session
        if not self.session_id and self.load_session_cookie():
            logger.info("Loaded existing session from cookie file")
        
        # Validate the current session if we have one
        if self.session_id and self.validate_session():
            logger.debug("Current session is valid")
            return True
            
        # Try to establish a new session
        logger.info("Current session invalid or missing, attempting to login")
        return self.login()

    def _parse_legacy_date(self, date_str: str) -> Optional[datetime]:
        """
        Parse a date string from the legacy ERP system.
        
        The legacy system uses various date formats, this method attempts to
        parse them into a standard datetime object.
        
        Args:
            date_str: The date string to parse
            
        Returns:
            datetime object if parsing succeeds, None otherwise
        """
        if not date_str or not isinstance(date_str, str):
            return None
            
        # Common date formats in the legacy system
        formats = [
            '%Y-%m-%d',
            '%Y-%m-%d %H:%M:%S',
            '%d.%m.%Y',
            '%d.%m.%Y %H:%M:%S',
            '%Y%m%d',
        ]
        
        for fmt in formats:
            try:
                return datetime.strptime(date_str.strip(), fmt)
            except ValueError:
                continue
                
        logger.debug(
            "Could not parse date string '%s' with any known format",
            date_str
        )
        return None

    def _transform_dates_in_record(self, record: Dict[str, Any]) -> Dict[str, Any]:
        """
        Transform date strings in a record to datetime objects.
        
        Args:
            record: Dictionary containing record data
            
        Returns:
            Dictionary with date strings converted to datetime objects
        """
        if not isinstance(record, dict):
            logger.warning(
                "Expected dict for date transformation, got %s",
                type(record).__name__
            )
            return record
            
        transformed = {}
        for key, value in record.items():
            if isinstance(value, str):
                try:
                    parsed_date = self._parse_legacy_date(value)
                    if parsed_date is not None:
                        transformed[key] = parsed_date
                        continue
                except ValueError as e:
                    logger.debug(
                        "Failed to parse date for field %s: %s",
                        key,
                        str(e)
                    )
            transformed[key] = value
            
        return transformed

    def fetch_table(
        self,
        table_name: str,
        top: int,
        skip: int = 0,
        filter_query: Optional[str] = None,
        all_records: bool = False,
        new_data_only: bool = True,
        date_created_start: Optional[str] = None,
        fail_on_filter_error: bool = False,
    ) -> pd.DataFrame:
        """
        Fetch records from a table in the legacy ERP system.
        
        Args:
            table_name: Name of the table to fetch from
            top: Number of records to fetch per request
            skip: Number of records to skip
            filter_query: Optional OData filter query
            all_records: Whether to fetch all records (may take a long time)
            new_data_only: Only fetch records newer than last sync
            date_created_start: Optional start date for filtering
            fail_on_filter_error: Whether to raise an error on filter issues
            
        Returns:
            DataFrame containing the fetched records
        """
        logger.info(
            "Fetching table %s (top=%d, skip=%d, filter=%s)",
            table_name,
            top,
            skip,
            filter_query or "None",
        )
        
        try:
            # Ensure we have a valid session
            if not self.ensure_session():
                raise RuntimeError("Failed to establish a valid session")
            
            # Build the URL and parameters
            url = f"tables/{table_name}/records"
            params = {"$top": top, "$skip": skip}
            
            if filter_query:
                params["$filter"] = filter_query
            
            # Make the request
            response = self._make_request(
                "GET",
                url,
                params=params,
                timeout=self.timeout,
            )
            
            if response.status_code != 200:
                error_msg = (
                    f"Failed to fetch table {table_name}: "
                    f"Status {response.status_code}"
                )
                logger.error(error_msg)
                raise RuntimeError(error_msg)
            
            # Parse the response
            try:
                data = response.json()
            except json.JSONDecodeError as e:
                error_msg = f"Failed to parse JSON response: {str(e)}"
                logger.error(error_msg)
                raise RuntimeError(error_msg)
            
            # Convert to DataFrame
            if not data or "value" not in data:
                logger.warning("No records found in response")
                return pd.DataFrame()
            
            records = data["value"]
            logger.info("Successfully fetched %d records", len(records))
            
            # Transform dates in records
            records = [
                self._transform_dates_in_record(record)
                for record in records
            ]
            
            return pd.DataFrame(records)
            
        except Exception as e:
            error_msg = f"Error fetching table {table_name}: {str(e)}"
            logger.error(error_msg)
            raise RuntimeError(error_msg) from e

    def _fetch_all_records(
        self,
        url: str,
        filter_query: Optional[str] = None,
        new_data_only: bool = True,
        date_created_start: Optional[str] = None,
        fail_on_filter_error: bool = False,
    ) -> pd.DataFrame:
        """
        Fetch all records from a table using pagination.
        
        Args:
            url: Base URL for the table
            filter_query: Optional OData filter query
            new_data_only: Only fetch records newer than last sync
            date_created_start: Optional start date for filtering
            fail_on_filter_error: Whether to raise an error on filter issues
            
        Returns:
            DataFrame containing all fetched records
        """
        logger.info(
            "Fetching all records (filter=%s, new_data_only=%s)",
            filter_query or "None",
            new_data_only,
        )
        
        all_records = []
        page = 0
        page_size = 1000  # Fetch 1000 records at a time
        total_records = 0
        
        try:
            while True:
                skip = page * page_size
                
                # Make the request for this page
                params = {
                    "$top": page_size,
                    "$skip": skip,
                }
                if filter_query:
                    params["$filter"] = filter_query
                
                response = self._make_request(
                    "GET",
                    url,
                    params=params,
                    timeout=self.timeout,
                )
                
                if response.status_code != 200:
                    error_msg = (
                        f"Failed to fetch page {page}: "
                        f"Status {response.status_code}"
                    )
                    logger.error(error_msg)
                    raise RuntimeError(error_msg)
                
                try:
                    data = response.json()
                except json.JSONDecodeError as e:
                    error_msg = f"Failed to parse JSON response: {str(e)}"
                    logger.error(error_msg)
                    raise RuntimeError(error_msg)
                
                if not data or "value" not in data:
                    logger.warning("No records found in response")
                    break
                
                records = data["value"]
                if not records:
                    break
                
                # Transform dates in records
                records = [
                    self._transform_dates_in_record(record)
                    for record in records
                ]
                
                all_records.extend(records)
                total_records += len(records)
                
                logger.info(
                    "Fetched page %d with %d records (total: %d)",
                    page,
                    len(records),
                    total_records,
                )
                
                # If we got fewer records than the page size,
                # we've reached the end
                if len(records) < page_size:
                    break
                
                page += 1
            
            logger.info("Successfully fetched all %d records", total_records)
            return pd.DataFrame(all_records)
            
        except Exception as e:
            error_msg = f"Error fetching all records: {str(e)}"
            logger.error(error_msg)
            raise RuntimeError(error_msg) from e <|MERGE_RESOLUTION|>--- conflicted
+++ resolved
@@ -18,17 +18,15 @@
     API_ENVIRONMENTS,
     API_REQUEST_TIMEOUT,
 )
-<<<<<<< HEAD
 from pyerp.external_api.legacy_erp.auth import (
     read_cookie_file_safe,
     write_cookie_file_safe,
     file_lock,
-=======
+)
 from pyerp.utils.logging import (
     get_logger,
     log_api_request,
     log_performance,
->>>>>>> 6fc3e5b5
 )
 
 # Get logger for this module
@@ -164,14 +162,10 @@
 
     def load_session_cookie(self):
         """Load session cookie value from file if it exists."""
-<<<<<<< HEAD
-        # Ensure base_url is initialized
-=======
         if not os.path.exists(COOKIE_FILE_PATH):
             logger.info("No session cookie file found")
             return False
 
->>>>>>> 6fc3e5b5
         if not hasattr(self, 'base_url') or not self.base_url:
             logger.warning("Base URL not initialized")
             return False
@@ -183,7 +177,9 @@
 
         # Handle old format (single cookie object)
         if isinstance(cookie_data, dict) and "value" in cookie_data:
-            logger.info("Found cookie file in old format, converting to new format")
+            logger.info(
+                "Found cookie file in old format, converting to new format"
+            )
             # Convert to new format
             timestamp = cookie_data.get(
                 "timestamp", 
