--- conflicted
+++ resolved
@@ -1,13 +1,8 @@
 [
   {
     "base_url": "http://192.168.73.28:8080",
-<<<<<<< HEAD
-    "session_id": "96A8BEF0350E9F42884DF823B0732DCB",
-    "timestamp": "2025-03-28T20:17:17.240213"
-=======
     "session_id": "924F05195A581E45BB02F3DFD8F1D54B",
     "timestamp": "2025-03-30T14:43:29.148476"
->>>>>>> 62c4e5e8
   },
   {
     "base_url": "default",
