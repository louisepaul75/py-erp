<<<<<<< HEAD
{"timestamp": "2025-03-11T20:10:03.763661", "value": "BA0290B2345CC1478D07157BEC61AC1D"}
=======
[
  {
    "base_url": "http://192.168.73.28:8080",
    "session_id": "964424C3B71E284EB28ABE06CB0DF564",
    "timestamp": "2025-03-11T15:18:14.667067"
  }
]
>>>>>>> 844acc6b
<|MERGE_RESOLUTION|>--- conflicted
+++ resolved
@@ -1,11 +1,7 @@
-<<<<<<< HEAD
-{"timestamp": "2025-03-11T20:10:03.763661", "value": "BA0290B2345CC1478D07157BEC61AC1D"}
-=======
 [
   {
     "base_url": "http://192.168.73.28:8080",
     "session_id": "964424C3B71E284EB28ABE06CB0DF564",
     "timestamp": "2025-03-11T15:18:14.667067"
   }
-]
->>>>>>> 844acc6b
+]