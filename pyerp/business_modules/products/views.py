# Test comment to trigger reload
"""
Views for the products app.
"""

from django.contrib.auth.decorators import login_required
from django.contrib.auth.mixins import LoginRequiredMixin
from django.db.models import Prefetch, Count
from django.http import JsonResponse
from django.shortcuts import get_object_or_404, redirect
from django.views.decorators.http import require_POST
from django.views.generic import DetailView, ListView, CreateView, UpdateView, DeleteView
from rest_framework.permissions import IsAuthenticated
from rest_framework.response import Response
from django.urls import reverse_lazy
from django.contrib import messages
from django.utils.translation import gettext_lazy as _
from rest_framework.views import APIView
from rest_framework import status

from pyerp.business_modules.products.forms import ProductSearchForm, TagInheritanceForm
from pyerp.business_modules.products.models import (
    ParentProduct,
    ProductCategory,
    VariantProduct,
)
<<<<<<< HEAD
from pyerp.business_modules.products.tag_models import Tag
from pyerp.business_modules.products.serializers import ParentProductSerializer
=======
from pyerp.core.models import Tag
>>>>>>> 62c4e5e8


class ProductListView(LoginRequiredMixin, ListView):
    """
    View for listing products with filtering options.
    """

    model = ParentProduct
    template_name = "products/product_list.html"
    context_object_name = "products"
    paginate_by = 12

    def get_queryset(self):
        """
        Filter products based on category and search query.
        """
        queryset = ParentProduct.objects.all()

        # Get form data
        form = ProductSearchForm(self.request.GET)
        if form.is_valid():
            search_query = form.cleaned_data.get("q")
            if search_query:
                queryset = queryset.filter(name__icontains=search_query)

            # Filter by is_active if provided
            is_active = form.cleaned_data.get("is_active")
            if is_active is not None:  # Check if the field was included in the form
                queryset = queryset.filter(is_active=is_active)

            # Note: ParentProduct doesn't have category or price fields
            # These filters are commented out until the model is updated or the filtering logic is adjusted

            # Filter by category if provided
            # category = form.cleaned_data.get('category')
            # if category:
            #     queryset = queryset.filter(category=category)

            # Filter by price range if provided
            # min_price = form.cleaned_data.get('min_price')
            # if min_price:
            #     queryset = queryset.filter(price__gte=min_price)

            # max_price = form.cleaned_data.get('max_price')
            # if max_price:
            #     queryset = queryset.filter(price__lte=max_price)

            # Handle in_stock filter - this needs to be implemented differently
            # since ParentProduct doesn't have a direct stock field
            in_stock = form.cleaned_data.get("in_stock")
            if in_stock:
                pass  # Remove this line when implementing the actual filter

        return queryset

    def get_context_data(self, **kwargs):
        """
        Add search form and categories to context.
        """
        context = super().get_context_data(**kwargs)
        context["form"] = ProductSearchForm(self.request.GET)
        context["categories"] = ProductCategory.objects.all()

        # Prepare primary images for products to avoid template filtering
        primary_images = {}
        for product in context["products"]:
            if hasattr(product, "images") and product.images.exists():
                try:
                    # 4. Any image marked as primary

                    # First priority: Produktfoto with front=True
                    primary_image = product.images.filter(
                        image_type__iexact="Produktfoto",
                        is_front=True,
                    ).first()

                    if not primary_image:
                        primary_image = product.images.filter(
                            image_type__iexact="Produktfoto",
                        ).first()

                    if not primary_image:
                        primary_image = product.images.filter(is_front=True).first()

                    if not primary_image:
                        primary_image = product.images.filter(is_primary=True).first()

                    if not primary_image:
                        primary_image = product.images.first()

                    if primary_image:
                        primary_images[product.id] = primary_image
                except Exception:
                    pass

        context["primary_images"] = primary_images
        return context


class ProductDetailView(LoginRequiredMixin, DetailView):
    """
    View for displaying product details.
    """

    model = ParentProduct
    template_name = "products/product_detail.html"
    context_object_name = "product"

    def get_object(self, queryset=None):
        """
        Get product by ID.
        """
        if self.kwargs.get("pk"):
            return get_object_or_404(ParentProduct, pk=self.kwargs["pk"])
        return None

    def get_context_data(self, **kwargs):
        """
        Add variants to context.
        """
        context = super().get_context_data(**kwargs)
        product = self.get_object()

        # Get variants and ensure they're ordered appropriately
        variants = VariantProduct.objects.filter(parent=product).order_by(
            "variant_code",
            "name",
        )
        context["variants"] = variants

        # Add flag to check if there's any Produktfoto with front=True
        has_front_produktfoto = False
        if hasattr(product, "images") and product.images.exists():
            for image in product.images.all():
                if image.image_type == "Produktfoto" and image.is_front:
                    has_front_produktfoto = True
                    break
        context["has_front_produktfoto"] = has_front_produktfoto

        # Get primary images for variants to avoid template filtering
        variant_images = {}
        for variant in variants:
            if hasattr(variant, "images") and variant.images.exists():
                try:
                    # 4. Any image marked as primary

                    # First priority: Produktfoto with front=True
                    primary_image = None
                    for image in variant.images.all():
                        if image.image_type == "Produktfoto" and image.is_front:
                            primary_image = image
                            break

                    if not primary_image:
                        for image in variant.images.all():
                            if image.image_type == "Produktfoto":
                                primary_image = image
                                break

                    if not primary_image:
                        for image in variant.images.all():
                            if image.is_front:
                                primary_image = image
                                break

                    if not primary_image:
                        for image in variant.images.all():
                            if image.is_primary:
                                primary_image = image
                                break

                    if not primary_image:
                        if variant.images.all():
                            primary_image = variant.images.all()[0]

                    if primary_image:
                        variant_images[variant.id] = primary_image
                except Exception:
                    pass

        context["variant_images"] = variant_images
        return context


class VariantDetailView(LoginRequiredMixin, DetailView):
    """
    View for displaying variant details.
    """

    model = VariantProduct
    template_name = "products/variant_detail.html"
    context_object_name = "variant"

    def get_context_data(self, **kwargs):
        """
        Add additional context.
        """
        context = super().get_context_data(**kwargs)
        variant = self.get_object()

        # Add parent product for navigation
        context["parent_product"] = variant.parent

        # Add flag to check if there's any Produktfoto with front=True
        has_front_produktfoto = False
        if hasattr(variant, "images") and variant.images.exists():
            for image in variant.images.all():
                if image.image_type == "Produktfoto" and image.is_front:
                    has_front_produktfoto = True
                    break
        context["has_front_produktfoto"] = has_front_produktfoto

        # Get primary image for variant
        if hasattr(variant, "images") and variant.images.exists():
            try:
                # 4. Any image marked as primary

                # First priority: Produktfoto with front=True
                primary_image = None
                for image in variant.images.all():
                    if image.image_type == "Produktfoto" and image.is_front:
                        primary_image = image
                        break

                if not primary_image:
                    for image in variant.images.all():
                        if image.image_type == "Produktfoto":
                            primary_image = image
                            break

                if not primary_image:
                    for image in variant.images.all():
                        if image.is_front:
                            primary_image = image
                            break

                if not primary_image:
                    for image in variant.images.all():
                        if image.is_primary:
                            primary_image = image
                            break

                if not primary_image:
                    if variant.images.all():
                        primary_image = variant.images.all()[0]

                if primary_image:
                    context["primary_image"] = primary_image
            except Exception:
                pass

        return context


class CategoryListView(LoginRequiredMixin, ListView):
    """
    View for listing product categories.
    """

    model = ProductCategory
    template_name = "products/category_list.html"
    context_object_name = "categories"


@login_required
@require_POST
def save_product_images(_, _pk):
    """
    Save product images from external API.
    """
    # This functionality is no longer supported with the simplified model
    return JsonResponse(
        {
            "status": "error",
            "message": "Image functionality has been removed in the simplified model",
        },
    )


# API Views
# ---------


class ProductAPIView(APIView):
    """Base class for API views"""

    permission_classes = [IsAuthenticated]

    def get_product_data(self, product):
        """Convert a product model to a dictionary for JSON response"""
        try:
            # Import models here to avoid circular imports
            from pyerp.business_modules.products.models import ParentProduct, VariantProduct
            
            product_data = {
                "id": product.id,
                "name": product.name,
                "sku": product.sku,
                "description": getattr(product, "description", ""),
                "is_active": getattr(product, "is_active", True),
                "is_discontinued": getattr(product, "is_discontinued", False),
                "is_new": getattr(product, "is_new", False),
                "release_date": product.release_date.isoformat() if getattr(product, "release_date", None) else None,
                "created_at": product.created_at.isoformat() if getattr(product, "created_at", None) else None,
                "updated_at": product.updated_at.isoformat() if getattr(product, "updated_at", None) else None,
                "weight": getattr(product, "weight", None),
                "length_mm": float(product.length_mm) if getattr(product, "length_mm", None) else None,
                "width_mm": float(product.width_mm) if getattr(product, "width_mm", None) else None,
                "height_mm": float(product.height_mm) if getattr(product, "height_mm", None) else None,
                "name_en": getattr(product, "name_en", ""),
                "short_description": getattr(product, "short_description", ""),
                "short_description_en": getattr(product, "short_description_en", ""),
                "description_en": getattr(product, "description_en", ""),
                "keywords": getattr(product, "keywords", ""),
                "legacy_id": getattr(product, "legacy_id", None),
                "legacy_base_sku": getattr(product, "legacy_base_sku", None),
                "is_hanging": getattr(product, "is_hanging", False),
                "is_one_sided": getattr(product, "is_one_sided", False),
                "images": [],
                "primary_image": None,
                "category": None,
                "tags": []
            }

            # Add variant-specific fields if this is a VariantProduct
            if isinstance(product, VariantProduct):
                product_data.update({
                    "variant_code": getattr(product, "variant_code", ""),
                    "legacy_sku": getattr(product, "legacy_sku", None),
                    "is_verkaufsartikel": getattr(product, "is_verkaufsartikel", False),
                    "is_featured": getattr(product, "is_featured", False),
                    "is_bestseller": getattr(product, "is_bestseller", False),
                    "retail_price": float(product.retail_price) if getattr(product, "retail_price", None) else None,
                    "wholesale_price": float(product.wholesale_price) if getattr(product, "wholesale_price", None) else None,
                    "retail_unit": getattr(product, "retail_unit", None),
                    "wholesale_unit": getattr(product, "wholesale_unit", None),
                    "color": getattr(product, "color", None),
                    "auslaufdatum": product.auslaufdatum.isoformat() if getattr(product, "auslaufdatum", None) else None,
                    "refOld": getattr(product, "refOld", None),
                })

            # Add category if available
            if product.category_id:
                try:
                    category = ProductCategory.objects.get(id=product.category_id)
                    product_data["category"] = {
                        "id": category.id,
                        "name": category.name,
                        "code": category.code,
                    }
                except (ProductCategory.DoesNotExist, Exception) as e:
                    print(f"Error getting category for product {product.id}: {e!s}")
                    product_data["category"] = None
            else:
                product_data["category"] = None

            # Add tags if available
            if hasattr(product, "tags"):
                try:
                    tags = list(product.tags.all())
                    tags_data = []
                    for tag in tags:
                        tags_data.append({
                            "id": tag.id,
                            "name": tag.name,
                            "description": getattr(tag, "description", "")
                        })
                    product_data["tags"] = tags_data
                except Exception as e:
                    print(f"Error getting tags for product {product.id}: {e!s}")
                    product_data["tags"] = []
            else:
                product_data["tags"] = []

            # Add variants count for parent products
            if isinstance(product, ParentProduct):
                try:
                    # Skip the query if we already have the count from annotation
                    if hasattr(product, "variants_count"):
                        product_data["variants_count"] = product.variants_count
                    else:
                        variants_count = VariantProduct.objects.filter(
                            parent=product,
                        ).count()
                        product_data["variants_count"] = variants_count
                except Exception as e:
                    print(
                        f"Error getting variants count for product {product.id}: {e!s}",
                    )
                    product_data["variants_count"] = 0

            # Add images if available
            if hasattr(product, "images"):
                try:
                    images = list(product.images.all().select_related())

                    # Find primary image using priority order
                    primary_image = None
                    for priority in [
                        "Produktfoto_front",
                        "Produktfoto",
                        "front",
                        "primary",
                        "any",
                    ]:
                        if primary_image:
                            break

                        for img in images:
                            if (
                                (
                                    priority == "Produktfoto_front"
                                    and img.image_type == "Produktfoto"
                                    and img.is_front
                                )
                                or (
                                    priority == "Produktfoto"
                                    and img.image_type == "Produktfoto"
                                )
                                or (priority == "front" and img.is_front)
                                or (priority == "primary" and img.is_primary)
                                or priority == "any"
                            ):
                                primary_image = img
                                break

                    # Add primary image if found
                    if primary_image:
                        product_data["primary_image"] = {
                            "id": primary_image.id,
                            "url": primary_image.image_url,
                            "thumbnail_url": getattr(
                                primary_image,
                                "thumbnail_url",
                                primary_image.image_url,
                            ),
                            "is_primary": primary_image.is_primary,
                            "is_front": primary_image.is_front,
                            "image_type": primary_image.image_type,
                        }

                    # Add all valid images
                    for image in images:
                        if hasattr(image, "image_url") and image.image_url:
                            product_data["images"].append(
                                {
                                    "id": image.id,
                                    "url": image.image_url,
                                    "thumbnail_url": getattr(
                                        image,
                                        "thumbnail_url",
                                        image.image_url,
                                    ),
                                    "is_primary": image.is_primary,
                                    "is_front": image.is_front,
                                    "image_type": image.image_type,
                                },
                            )
                except Exception as e:
                    print(f"Error processing images for product {product.id}: {e!s}")

            return product_data

        except Exception as e:
            print(
                f"Error in get_product_data for product {getattr(product, 'id', 'unknown')}: {e!s}",
            )
            return {
                "id": getattr(product, "id", None),
                "name": getattr(product, "name", "Unknown Product"),
                "sku": getattr(product, "sku", ""),
                "images": [],
                "primary_image": None,
            }


class ProductListAPIView(ProductAPIView):
    """API view for listing products"""

    def get(self, request):
        """Handle GET request for product listing"""
        # Start with the base queryset
        products = ParentProduct.objects.all()

        # Use annotation to count variants in a single query instead of N+1 queries
        products = products.annotate(variants_count=Count("variants"))

        # Check if we need to include variants early to optimize the query
        include_variants = request.GET.get("include_variants", "").lower() in (
            "true",
            "1",
            "yes",
        )

        # Consolidate prefetch_related calls to avoid conflicts
        if include_variants:
            variant_qs = VariantProduct.objects.prefetch_related("images")
            products = products.prefetch_related(
                Prefetch("variants", queryset=variant_qs)
            )
        else:
            # Only prefetch images for variants if we're not including full variant data
            products = products.prefetch_related("variants__images")

        # Apply filters from query parameters
        category_id = request.GET.get("category")
        if category_id:
            try:
                category_id = int(category_id)
                products = products.filter(category_id=category_id)
            except (ValueError, TypeError):
                print(f"Invalid category_id format: {category_id}")

        search_query = request.GET.get("q")
        if search_query:
            products = products.filter(name__icontains=search_query)

        # Handle in_stock filter
        in_stock = request.GET.get("in_stock")
        if in_stock and in_stock.lower() in ("true", "1", "yes"):
            products = products.exclude(stock_quantity__isnull=True).filter(
                stock_quantity__gt=0,
            )

        # Handle is_active filter
        is_active = request.GET.get("is_active")
        if is_active is not None:  # Check if parameter was provided
            is_active_bool = is_active.lower() in ("true", "1", "yes")
            products = products.filter(is_active=is_active_bool)

        # Handle pagination
        try:
            page = int(request.GET.get("page", 1))
            page_size = int(request.GET.get("page_size", 12))
        except (ValueError, TypeError):
            page = 1
            page_size = 12

        # Calculate start and end indices
        start_index = (page - 1) * page_size
        end_index = start_index + page_size

        # Get total count before slicing
        total_count = products.count()

        # Slice the queryset for pagination
        products = products[start_index:end_index]

        # Convert products to JSON-serializable format
        products_data = []
        for product in products:
            product_data = self.get_product_data(product)

            # Use the annotated variants_count instead of making a separate query
            if hasattr(product, "variants_count"):
                product_data["variants_count"] = product.variants_count

            # Add variants data if requested
            if include_variants:
                # Add variants data to response
                variants_data = []
                for variant in product.variants.all():
                    variant_data = {
                        "id": variant.id,
                        "sku": variant.sku,
                        "name": variant.name,
                        "variant_code": variant.variant_code,
                        "is_active": variant.is_active,
                        "parent": {
                            "id": product.id,
                            "name": product.name,
                            "sku": product.sku,
                        },
                        "primary_image": None,
                    }
                    variants_data.append(variant_data)
                product_data["variants"] = variants_data

            products_data.append(product_data)

        # Return JSON response with pagination info
        return Response(
            {
                "count": total_count,
                "results": products_data,
                "page": page,
                "page_size": page_size,
                "total_pages": (total_count + page_size - 1) // page_size,
            },
        )


class ProductDetailAPIView(APIView):
    """
    Get product by ID.
    """

    def get_object(self, pk):
        """Get product by ID."""
        return get_object_or_404(ParentProduct, pk=pk)

    def get(self, request, pk=None):
        """Get product details."""
        product = self.get_object(pk)
        serializer = ParentProductSerializer(product)
        return Response(serializer.data)

    def patch(self, request, pk=None):
        """Update product details."""
        product = self.get_object(pk)
        serializer = ParentProductSerializer(product, data=request.data, partial=True)
        if serializer.is_valid():
            serializer.save()
            return Response(serializer.data)
        return Response(serializer.errors, status=status.HTTP_400_BAD_REQUEST)


class VariantDetailAPIView(ProductAPIView):
    """API view for variant details"""

    def get(self, request, pk):
        """Handle GET request for variant detail"""
        variant = get_object_or_404(VariantProduct, pk=pk)

        # Get basic variant data - now includes all variant fields thanks to updated get_product_data
        variant_data = self.get_product_data(variant)

        # Add parent product info with more details
        if variant.parent:
            variant_data["parent"] = {
                "id": variant.parent.id,
                "name": variant.parent.name,
                "sku": variant.parent.sku,
            }

        # Add all images
        if hasattr(variant, "images") and variant.images.exists():
            variant_data["images"] = []
            for image in variant.images.all():
                variant_data["images"].append(
                    {
                        "id": image.id,
                        "url": image.image_url,
                        "thumbnail_url": (
                            image.thumbnail_url
                            if hasattr(image, "thumbnail_url")
                            else image.image_url
                        ),
                        "is_primary": image.is_primary,
                        "is_front": getattr(image, "is_front", False),
                        "image_type": getattr(image, "image_type", None),
                    },
                )

        # Add attributes
        if hasattr(variant, "attributes") and variant.attributes.exists():
            variant_data["attributes"] = []
            for attr in variant.attributes.all():
                variant_data["attributes"].append(
                    {
                        "name": attr.name,
                        "value": attr.value,
                    },
                )

        # Add information about tags inheritance if applicable
        if hasattr(variant, "inherits_tags"):
            variant_data["inherits_tags"] = variant.inherits_tags()

        # Return JSON response
        return Response(variant_data)

    def patch(self, request, pk):
        """Handle PATCH request for variant update"""
        variant = get_object_or_404(VariantProduct, pk=pk)
        
        # Update basic fields
        if "name" in request.data:
            variant.name = request.data["name"]
        if "description" in request.data:
            variant.description = request.data["description"]
        if "is_active" in request.data:
            variant.is_active = request.data["is_active"]
            
        # Update variant-specific fields
        if "variant_code" in request.data:
            variant.variant_code = request.data["variant_code"]
        if "is_featured" in request.data:
            variant.is_featured = request.data["is_featured"]
        if "is_bestseller" in request.data:
            variant.is_bestseller = request.data["is_bestseller"]
        if "is_new" in request.data:
            variant.is_new = request.data["is_new"]
        if "is_verkaufsartikel" in request.data:
            variant.is_verkaufsartikel = request.data["is_verkaufsartikel"]
        if "retail_price" in request.data:
            variant.retail_price = request.data["retail_price"]
        if "wholesale_price" in request.data:
            variant.wholesale_price = request.data["wholesale_price"]
        if "retail_unit" in request.data:
            variant.retail_unit = request.data["retail_unit"]
        if "wholesale_unit" in request.data:
            variant.wholesale_unit = request.data["wholesale_unit"]
        if "color" in request.data:
            variant.color = request.data["color"]
        if "width_mm" in request.data:
            variant.width_mm = request.data["width_mm"]
            
        # Handle tags inheritance if applicable
        if "inherits_tags" in request.data and hasattr(variant, "set_tags_inheritance"):
            variant.set_tags_inheritance(request.data["inherits_tags"])
            
        # Save changes
        variant.save()
        
        # Return updated variant data
        return Response(self.get_product_data(variant))


class CategoryListAPIView(ProductAPIView):
    """API view for listing categories"""

    def get(self, request):
        """Handle GET request for category listing"""
        categories = ProductCategory.objects.all()

        # Convert categories to JSON-serializable format
        categories_data = []
        for category in categories:
            category_data = {
                "id": category.id,
                "name": category.name,
                "code": category.code,
            }
            categories_data.append(category_data)

        # Return JSON response
        return Response(
            {
                "count": len(categories_data),
                "results": categories_data,
            },
        )


class TagListView(LoginRequiredMixin, ListView):
    """
    View for listing all tags
    """
    model = Tag
    template_name = 'products/tag_list.html'
    context_object_name = 'tags'


class TagCreateView(LoginRequiredMixin, CreateView):
    """
    View for creating a new tag
    """
    model = Tag
    template_name = 'products/tag_form.html'
    fields = ['name', 'description']
    success_url = reverse_lazy('products:tag_list')

    def form_valid(self, form):
        messages.success(self.request, _("Tag created successfully."))
        return super().form_valid(form)


class TagUpdateView(LoginRequiredMixin, UpdateView):
    """
    View for updating an existing tag
    """
    model = Tag
    template_name = 'products/tag_form.html'
    fields = ['name', 'description']
    success_url = reverse_lazy('products:tag_list')

    def form_valid(self, form):
        messages.success(self.request, _("Tag updated successfully."))
        return super().form_valid(form)


class TagDeleteView(LoginRequiredMixin, DeleteView):
    """
    View for deleting a tag
    """
    model = Tag
    template_name = 'products/tag_confirm_delete.html'
    success_url = reverse_lazy('products:tag_list')

    def delete(self, request, *args, **kwargs):
        messages.success(request, _("Tag deleted successfully."))
        return super().delete(request, *args, **kwargs)


class VariantProductTagUpdateView(LoginRequiredMixin, UpdateView):
    """
    View for managing tags on a variant product
    """
    model = VariantProduct
    form_class = TagInheritanceForm
    template_name = 'products/variant_product_tags_form.html'
    
    def get_success_url(self):
        return reverse_lazy('products:variant_detail', kwargs={'pk': self.object.pk})
    
    def form_valid(self, form):
        messages.success(self.request, _("Product tags updated successfully."))
        return super().form_valid(form)


class ProductListWithTagFilterView(ListView):
    """List products filtered by tag."""
    model = ParentProduct
    template_name = "products/product_list.html"
    context_object_name = "products"
    paginate_by = 20

    def get_queryset(self):
        """Get products filtered by tag."""
        queryset = super().get_queryset()
        tag = get_object_or_404(Tag, id=self.kwargs.get('tag_id'))
        return queryset.filter(tags=tag)

    def get_context_data(self, **kwargs):
        """Add tag to context for filter display."""
        context = super().get_context_data(**kwargs)
        context['filter_tag'] = get_object_or_404(Tag, id=self.kwargs.get('tag_id'))
        return context


class TagDetailView(DetailView):
    """View for displaying tag details."""
    model = Tag
    template_name = "products/tag_detail.html"
    context_object_name = "tag"

    def get_context_data(self, **kwargs):
        """Add products with this tag to context."""
        context = super().get_context_data(**kwargs)
        context["products"] = ParentProduct.objects.filter(tags=self.object)
        return context<|MERGE_RESOLUTION|>--- conflicted
+++ resolved
@@ -24,12 +24,8 @@
     ProductCategory,
     VariantProduct,
 )
-<<<<<<< HEAD
-from pyerp.business_modules.products.tag_models import Tag
+from pyerp.core.models import Tag
 from pyerp.business_modules.products.serializers import ParentProductSerializer
-=======
-from pyerp.core.models import Tag
->>>>>>> 62c4e5e8
 
 
 class ProductListView(LoginRequiredMixin, ListView):
