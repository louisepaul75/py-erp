"""Pipeline orchestration for sync operations."""

from typing import Any, Dict, List, Optional, Type

from django.utils import timezone
<<<<<<< HEAD
from pyerp.utils.json_utils import json_serialize
=======
from django.db import connection
from pyerp.utils.json_utils import DateTimeEncoder, json_serialize
>>>>>>> 018e8c43
from pyerp.utils.logging import get_logger, log_data_sync_event

from .extractors.base import BaseExtractor
from .transformers.base import BaseTransformer
from .loaders.base import BaseLoader
from .models import (
    SyncLog,
    # SyncLogDetail, # Comment out the problematic import
    SyncMapping,
    SyncState,
)


logger = get_logger(__name__)


class SyncPipeline:
    """
    Orchestrates extraction, transformation, and loading for sync operations.
    """

    def __init__(
        self,
        mapping: SyncMapping,
        extractor: BaseExtractor,
        transformer: BaseTransformer,
        loader: BaseLoader,
    ):
        """Initialize the pipeline with components.

        Args:
            mapping: The sync mapping configuration
            extractor: Data extractor instance
            transformer: Data transformer instance
            loader: Data loader instance
        """
        self.mapping = mapping
        self.extractor = extractor
        self.transformer = transformer
        self.loader = loader
        self.sync_log = None
        self.sync_state, _ = SyncState.objects.get_or_create(mapping=mapping)

    def run(
        self,
        incremental: bool = True,
        batch_size: int = 100,
        query_params: Optional[Dict[str, Any]] = None,
        fail_on_filter_error: bool = False,
    ) -> SyncLog:
        """Run the sync pipeline.

        Args:
            incremental: Whether to perform an incremental sync
            batch_size: Number of records to process in each batch
            query_params: Additional query parameters for the extractor
            fail_on_filter_error: Whether to fail if filter query fails

        Returns:
            SyncLog: The sync log entry for this run
        """
        # Get the next available ID using MAX(id) + 1
        with connection.cursor() as cursor:
            cursor.execute("SELECT COALESCE(MAX(id), 0) + 1 FROM audit_synclog")
            next_id = cursor.fetchone()[0]

        # Create sync log entry with explicit ID
        start_time = timezone.now()
        self.sync_log = SyncLog.objects.create(
<<<<<<< HEAD
            entity_type=self.mapping.entity_type,
            status="started",
            started_at=timezone.now(),
            records_processed=0,
            records_created=0,
            records_updated=0,
            records_failed=0,
            error_message=""
=======
            id=next_id,
            entity_type=self.mapping.entity_type,
            started_at=start_time,
            status="started",
            records_processed=0,
            records_created=0,
            records_updated=0,
            records_failed=0
>>>>>>> 018e8c43
        )

        try:
            # Update sync state
            self.sync_state.update_sync_started()

            # Build query parameters
            params = query_params or {}
            if incremental and self.sync_state.last_sync_time:
                # Add timestamp filter for incremental sync
                params["timestamp_filter"] = self.sync_state.last_sync_time

            log_data_sync_event(
                source=self.mapping.source.name,
                destination=self.mapping.target.name,
                record_count=0,
                status="started",
                details={
                    "entity_type": self.mapping.entity_type,
                    "incremental": incremental,
                    "batch_size": batch_size,
                },
            )

            # Extract data
            with self.extractor:
                source_data = self.extractor.extract(
                    query_params=params,
                    fail_on_filter_error=fail_on_filter_error
                )

            log_data_sync_event(
                source=self.mapping.source.name,
                destination=self.mapping.target.name,
                record_count=len(source_data),
                status="extracted",
                details={
                    "entity_type": self.mapping.entity_type,
                    "incremental": incremental,
                },
            )

            # Initialize counts before the loop
            self.sync_log.records_processed = 0
<<<<<<< HEAD
            self.sync_log.records_failed = 0
            self.sync_log.save(update_fields=[
                'records_processed',
                'records_failed'
            ])
=======
            self.sync_log.records_created = 0
            self.sync_log.records_updated = 0
            self.sync_log.records_failed = 0
            self.sync_log.save(update_fields=['records_processed', 'records_created', 'records_updated', 'records_failed'])
>>>>>>> 018e8c43

            # Process data in batches
            total_processed = 0
            total_created = 0
            total_updated = 0
            total_failed = 0

            # Process all records in a single batch if batch_size is 0
            if batch_size <= 0:
                batch_size = len(source_data) if source_data else 0

            # Process data in batches
            for i in range(0, len(source_data), batch_size):
                batch = source_data[i:i + batch_size]
                created_count, updated_count, failure_count = self._process_batch(batch)

                total_processed += len(batch)
                total_created += created_count
                total_updated += updated_count
                total_failed += failure_count

                # Update sync log with progress
                self.sync_log.records_processed = total_processed
<<<<<<< HEAD
                self.sync_log.records_created = total_success
                self.sync_log.records_updated = 0
=======
                self.sync_log.records_created = total_created
                self.sync_log.records_updated = total_updated
>>>>>>> 018e8c43
                self.sync_log.records_failed = total_failed
                self.sync_log.save()

            # Update sync state on successful completion
            success = total_failed == 0
            self.sync_state.update_sync_completed(success=success)

<<<<<<< HEAD
            # Update final sync log status
            self.sync_log.status = (
                "completed" if success else "completed_with_errors"
            )
            self.sync_log.completed_at = timezone.now()
            self.sync_log.records_processed = total_processed
            self.sync_log.records_created = total_success
            self.sync_log.records_updated = 0
            self.sync_log.records_failed = total_failed
=======
            # Update final sync log status and completion time
            self.sync_log.status = "completed" if success else "completed_with_errors"
            self.sync_log.completed_at = timezone.now()
>>>>>>> 018e8c43
            self.sync_log.save()

            log_data_sync_event(
                source=self.mapping.source.name,
                destination=self.mapping.target.name,
                record_count=total_processed,
                status="completed",
                details={
                    "entity_type": self.mapping.entity_type,
                    "created_count": total_created,
                    "updated_count": total_updated,
                    "failure_count": total_failed,
                },
            )

            return self.sync_log

        except Exception as e:
            # Log the error
            logger.exception("Error in sync pipeline")
            error_msg = str(e)

            # Update sync state
            self.sync_state.update_sync_completed(success=False)
            
            # Update error in sync log
            if self.sync_log:
                self.sync_log.status = "failed"
                self.sync_log.error_message = error_msg
                self.sync_log.completed_at = timezone.now()
<<<<<<< HEAD
                
                try:
                    self.sync_log.save()
                except Exception as save_error:
                    logger.error(f"Error saving sync log: {save_error}")
=======
                self.sync_log.save()
>>>>>>> 018e8c43
            
            # Log the event
            log_data_sync_event(
                source=self.mapping.source.name,
                destination=self.mapping.target.name,
                record_count=0,
                status="failed",
                details={
                    "entity_type": self.mapping.entity_type,
                    "error": error_msg,
                },
            )
            
            # Return the failed log, don't re-raise
            return self.sync_log

    def _process_batch(self, batch: List[Dict[str, Any]]) -> tuple:
        """Process a batch of records.

        Args:
            batch: List of records to process

        Returns:
            tuple: (created_count, updated_count, failure_count)
        """
        created_count = 0
        updated_count = 0
        failure_count = 0

        try:
            # Transform batch
            transformed_records = self.transformer.transform(batch)

            # Load transformed records
            load_result = self.loader.load(transformed_records)
            
            # Process load results - LoadResult is an object, not a dictionary
            # Count the successes and failures
            created_count = load_result.created
            updated_count = load_result.updated
            failure_count = load_result.errors
<<<<<<< HEAD
            
            # Create log entries for errors
            # for error_detail in load_result.error_details:
            #     SyncLogDetail.objects.create(
            #         sync_log=self.sync_log,
            #         record_id=str(
            #             error_detail.get("record", {}).get("id", "unknown")
            #         ),
            #         status="failed",
            #         error_message=error_detail.get("error", "Unknown error"),
            #         record_data={
            #             "source": self._clean_for_json(
            #                 error_detail.get("record", {})
            #             ),
            #         },
            #     )
=======
>>>>>>> 018e8c43

        except Exception as e:
            # Log batch transformation failure
            error_msg = str(e)
            logger.error("Failed to transform batch: {}".format(error_msg))
<<<<<<< HEAD
            for record in batch:
                failure_count += 1
                # cleaned_record = self._clean_for_json(record) # Unused
                # SyncLogDetail.objects.create(
                #     sync_log=self.sync_log,
                #     record_id=record.get("id", str(record)),
                #     status="failed",
                #     error_message=(
                #         f"Batch transformation failed: {error_msg}"
                #     ),
                #     record_data={"source": cleaned_record},
                # )

        return success_count, failure_count
=======
            failure_count = len(batch)

        return created_count, updated_count, failure_count
>>>>>>> 018e8c43

    def _clean_for_json(self, data):
        """Clean data recursively to ensure it can be JSON serialized.

        Args:
            data: Data to clean

        Returns:
            Cleaned data safe for JSON serialization
        """
        # Use the utility function which handles recursion and types
        return json_serialize(data)


class PipelineFactory:
    """Factory for creating sync pipelines from configurations."""

    @classmethod
    def create_pipeline(
        cls,
        mapping: SyncMapping,
        extractor_class: Optional[Type[BaseExtractor]] = None,
        transformer_class: Optional[Type[BaseTransformer]] = None,
        loader_class: Optional[Type[BaseLoader]] = None,
    ) -> SyncPipeline:
        """Create a sync pipeline from a mapping configuration.

        Args:
            mapping: SyncMapping instance with configuration
            extractor_class: Optional extractor class override
            transformer_class: Optional transformer class override
            loader_class: Optional loader class override

        Returns:
            SyncPipeline: Configured pipeline instance
        """
        try:
            # Get source and target configs
            source_config = mapping.source.config
            target_config = mapping.target.config
            mapping_config = mapping.mapping_config

            logger.info("Creating pipeline components...")
            logger.info(f"Source config: {source_config}")
            logger.info(f"Target config: {target_config}")
            logger.info(f"Mapping config: {mapping_config}")

            # Determine the extractor class
            if extractor_class and isinstance(extractor_class, type):
                extractor_class_instance = extractor_class
            else:
                extractor_class_instance = cls._import_class(
                    # Use provided path string or path from config
                    extractor_class or source_config.get("extractor_class")
                )

<<<<<<< HEAD
            # Merge source_config with mapping's extractor_config
            merged_extractor_config = source_config.copy()
            if mapping_config and "extractor_config" in mapping_config:
                merged_extractor_config.update(
                    mapping_config["extractor_config"]
                )
=======
            # Extract the inner config values from source_config
            base_extractor_config = source_config.get("config", {})
            merged_extractor_config = base_extractor_config.copy()  # Start with inner config values

            # Merge with mapping's extractor_config if present
            if mapping_config and "extractor_config" in mapping_config:
                merged_extractor_config.update(mapping_config["extractor_config"])
>>>>>>> 018e8c43

            # Create the extractor using the merged config
            extractor = cls._create_component(
                extractor_class_instance,
<<<<<<< HEAD
                merged_extractor_config,
            )
            logger.info(
                f"Created extractor: {extractor.__class__.__name__} "
                f"with config: {merged_extractor_config}"
=======
                merged_extractor_config,  # Pass the merged configuration
>>>>>>> 018e8c43
            )

            # Get transformer class
            transformer_instance = None
            if transformer_class and isinstance(transformer_class, type):
                transformer_instance = transformer_class
            else:
                # Determine path from argument or config
                transformer_class_path = (
                    transformer_class  # String path from arg
                    or mapping_config.get("transformer_class")
                    or mapping_config.get("transformation", {}).get(
                        "transformer_class"
                    )
                    or mapping_config.get("transformation", {}).get("class")
                )
                if transformer_class_path:
                    transformer_instance = cls._import_class(
                        transformer_class_path
                    )
                else:
                    # Handle case where no transformer class is defined
                    # You might want a default or raise an error
                    logger.warning(
                        "No transformer class defined for mapping."
                    )
                    # Assign a default pass-through transformer?
                    # from .transformers.base import BaseTransformer
                    # transformer_instance = BaseTransformer
                    raise ValueError(
                        "Transformer class must be provided or "
                        "defined in mapping config."
                    )

            transformer = cls._create_component(
                transformer_instance,
                mapping_config.get("transformation", {}),
            )
            logger.info(
                f"Created transformer: {transformer.__class__.__name__}"
            )

            # Get loader class
            loader_instance = None
            if loader_class and isinstance(loader_class, type):
                loader_instance = loader_class
            else:
                # Determine path from argument or config
                loader_class_path = (
                    loader_class  # String path from arg
                    or target_config.get("loader_class")
                    or mapping_config.get("loader", {}).get("class")
                    # Consider removing default fallback
                    or "pyerp.sync.loaders.django_model.DjangoModelLoader"
                )
                if loader_class_path:
                    loader_instance = cls._import_class(loader_class_path)
                else:
                    raise ValueError(
                        "Loader class must be provided or "
                        "defined in target/mapping config."
                    )

            logger.info(
                f"Using loader class: "
                f"{loader_instance.__name__ if loader_instance else 'None'}"
            )

            # Merge target_config with mapping's loader_config
            merged_loader_config = target_config.copy()
            if mapping_config and "loader_config" in mapping_config:
                merged_loader_config.update(mapping_config["loader_config"])

            loader = cls._create_component(
                loader_instance,
                merged_loader_config,
            )
            logger.info(
                f"Created loader: {loader.__class__.__name__} "
                f"with config: {merged_loader_config}"
            )

            return SyncPipeline(mapping, extractor, transformer, loader)

        except Exception:
            logger.exception("Error creating pipeline components")
            raise

    @staticmethod
    def _import_class(class_path: str) -> Type:
        """Import a class from its dotted path.

        Args:
            class_path: Dotted import path to the class

        Returns:
            The imported class
        """
        module_path, class_name = class_path.rsplit(".", 1)
        module = __import__(module_path, fromlist=[class_name])
        return getattr(module, class_name)

    @staticmethod
    def _create_component(
        component_class: Type,
        config: Dict[str, Any]
    ) -> Any:
        """Create a component instance from its class and config.

        Args:
            component_class: The component class
            config: Configuration dictionary

        Returns:
            Instantiated component
        """
        # For DjangoModelLoader, ensure required fields are set
        if component_class.__name__ == 'DjangoModelLoader':
            # Extract model path if provided
            model_path = config.get('model_path')
            if model_path and 'app_name' not in config:
                # Extract app_name and model_name from model_path
                path_parts = model_path.split('.')
                if len(path_parts) >= 3:
                    # Extract model_name from last part
                    config['model_name'] = path_parts[-1]  # Last element
                    
                    # Extract app_name 
                    if path_parts[-2] == 'models':
                        # If the path follows the pattern app.models.Model,
                        # then app_name is the part before 'models'
                        if len(path_parts) >= 3:
                            config['app_name'] = path_parts[-3]
                    else:
                        # Otherwise use the second-to-last segment
                        config['app_name'] = path_parts[-2]
            
            # Set a default unique_field if not provided
            if 'unique_field' not in config:
                config['unique_field'] = config.get('key_field') or 'legacy_id'

        return component_class(config)<|MERGE_RESOLUTION|>--- conflicted
+++ resolved
@@ -3,12 +3,8 @@
 from typing import Any, Dict, List, Optional, Type
 
 from django.utils import timezone
-<<<<<<< HEAD
-from pyerp.utils.json_utils import json_serialize
-=======
 from django.db import connection
 from pyerp.utils.json_utils import DateTimeEncoder, json_serialize
->>>>>>> 018e8c43
 from pyerp.utils.logging import get_logger, log_data_sync_event
 
 from .extractors.base import BaseExtractor
@@ -78,25 +74,36 @@
         # Create sync log entry with explicit ID
         start_time = timezone.now()
         self.sync_log = SyncLog.objects.create(
-<<<<<<< HEAD
+            id=next_id,
             entity_type=self.mapping.entity_type,
             status="started",
-            started_at=timezone.now(),
+            started_at=start_time,
             records_processed=0,
             records_created=0,
             records_updated=0,
             records_failed=0,
             error_message=""
-=======
-            id=next_id,
-            entity_type=self.mapping.entity_type,
-            started_at=start_time,
+        )
+
+        # Update sync state
+        self.sync_state.update_sync_started()
+
+        # Build query parameters
+        params = query_params or {}
+        if incremental and self.sync_state.last_sync_time:
+            # Add timestamp filter for incremental sync
+            params["timestamp_filter"] = self.sync_state.last_sync_time
+
+        log_data_sync_event(
+            source=self.mapping.source.name,
+            destination=self.mapping.target.name,
+            record_count=0,
             status="started",
-            records_processed=0,
-            records_created=0,
-            records_updated=0,
-            records_failed=0
->>>>>>> 018e8c43
+            details={
+                "entity_type": self.mapping.entity_type,
+                "incremental": incremental,
+                "batch_size": batch_size,
+            },
         )
 
         try:
@@ -141,18 +148,10 @@
 
             # Initialize counts before the loop
             self.sync_log.records_processed = 0
-<<<<<<< HEAD
-            self.sync_log.records_failed = 0
-            self.sync_log.save(update_fields=[
-                'records_processed',
-                'records_failed'
-            ])
-=======
             self.sync_log.records_created = 0
             self.sync_log.records_updated = 0
             self.sync_log.records_failed = 0
             self.sync_log.save(update_fields=['records_processed', 'records_created', 'records_updated', 'records_failed'])
->>>>>>> 018e8c43
 
             # Process data in batches
             total_processed = 0
@@ -176,13 +175,8 @@
 
                 # Update sync log with progress
                 self.sync_log.records_processed = total_processed
-<<<<<<< HEAD
-                self.sync_log.records_created = total_success
-                self.sync_log.records_updated = 0
-=======
                 self.sync_log.records_created = total_created
                 self.sync_log.records_updated = total_updated
->>>>>>> 018e8c43
                 self.sync_log.records_failed = total_failed
                 self.sync_log.save()
 
@@ -190,21 +184,9 @@
             success = total_failed == 0
             self.sync_state.update_sync_completed(success=success)
 
-<<<<<<< HEAD
-            # Update final sync log status
-            self.sync_log.status = (
-                "completed" if success else "completed_with_errors"
-            )
-            self.sync_log.completed_at = timezone.now()
-            self.sync_log.records_processed = total_processed
-            self.sync_log.records_created = total_success
-            self.sync_log.records_updated = 0
-            self.sync_log.records_failed = total_failed
-=======
             # Update final sync log status and completion time
             self.sync_log.status = "completed" if success else "completed_with_errors"
             self.sync_log.completed_at = timezone.now()
->>>>>>> 018e8c43
             self.sync_log.save()
 
             log_data_sync_event(
@@ -235,15 +217,7 @@
                 self.sync_log.status = "failed"
                 self.sync_log.error_message = error_msg
                 self.sync_log.completed_at = timezone.now()
-<<<<<<< HEAD
-                
-                try:
-                    self.sync_log.save()
-                except Exception as save_error:
-                    logger.error(f"Error saving sync log: {save_error}")
-=======
                 self.sync_log.save()
->>>>>>> 018e8c43
             
             # Log the event
             log_data_sync_event(
@@ -285,50 +259,14 @@
             created_count = load_result.created
             updated_count = load_result.updated
             failure_count = load_result.errors
-<<<<<<< HEAD
-            
-            # Create log entries for errors
-            # for error_detail in load_result.error_details:
-            #     SyncLogDetail.objects.create(
-            #         sync_log=self.sync_log,
-            #         record_id=str(
-            #             error_detail.get("record", {}).get("id", "unknown")
-            #         ),
-            #         status="failed",
-            #         error_message=error_detail.get("error", "Unknown error"),
-            #         record_data={
-            #             "source": self._clean_for_json(
-            #                 error_detail.get("record", {})
-            #             ),
-            #         },
-            #     )
-=======
->>>>>>> 018e8c43
 
         except Exception as e:
             # Log batch transformation failure
             error_msg = str(e)
             logger.error("Failed to transform batch: {}".format(error_msg))
-<<<<<<< HEAD
-            for record in batch:
-                failure_count += 1
-                # cleaned_record = self._clean_for_json(record) # Unused
-                # SyncLogDetail.objects.create(
-                #     sync_log=self.sync_log,
-                #     record_id=record.get("id", str(record)),
-                #     status="failed",
-                #     error_message=(
-                #         f"Batch transformation failed: {error_msg}"
-                #     ),
-                #     record_data={"source": cleaned_record},
-                # )
-
-        return success_count, failure_count
-=======
             failure_count = len(batch)
 
         return created_count, updated_count, failure_count
->>>>>>> 018e8c43
 
     def _clean_for_json(self, data):
         """Clean data recursively to ensure it can be JSON serialized.
@@ -385,14 +323,6 @@
                     extractor_class or source_config.get("extractor_class")
                 )
 
-<<<<<<< HEAD
-            # Merge source_config with mapping's extractor_config
-            merged_extractor_config = source_config.copy()
-            if mapping_config and "extractor_config" in mapping_config:
-                merged_extractor_config.update(
-                    mapping_config["extractor_config"]
-                )
-=======
             # Extract the inner config values from source_config
             base_extractor_config = source_config.get("config", {})
             merged_extractor_config = base_extractor_config.copy()  # Start with inner config values
@@ -400,20 +330,15 @@
             # Merge with mapping's extractor_config if present
             if mapping_config and "extractor_config" in mapping_config:
                 merged_extractor_config.update(mapping_config["extractor_config"])
->>>>>>> 018e8c43
 
             # Create the extractor using the merged config
             extractor = cls._create_component(
                 extractor_class_instance,
-<<<<<<< HEAD
                 merged_extractor_config,
             )
             logger.info(
                 f"Created extractor: {extractor.__class__.__name__} "
                 f"with config: {merged_extractor_config}"
-=======
-                merged_extractor_config,  # Pass the merged configuration
->>>>>>> 018e8c43
             )
 
             # Get transformer class
