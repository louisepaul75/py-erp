server {
    listen 80;
<<<<<<< HEAD
    server_name localhost 192.168.73.65;
=======
    server_name 192.168.73.65 localhost;
>>>>>>> 851253b7

    # Redirect HTTP to HTTPS
    location / {
        return 301 https://$host$request_uri;
    }
}

server {
    listen 443 ssl;
<<<<<<< HEAD
    server_name localhost 192.168.73.65;
=======
    server_name 192.168.73.65 localhost;
>>>>>>> 851253b7

    # SSL configuration
    ssl_certificate /etc/nginx/ssl/server.crt;
    ssl_certificate_key /etc/nginx/ssl/server.key;
    ssl_protocols TLSv1.2 TLSv1.3;
    ssl_ciphers HIGH:!aNULL:!MD5;

    # Security headers
    add_header X-Frame-Options "SAMEORIGIN";
    add_header X-XSS-Protection "1; mode=block";
    add_header X-Content-Type-Options "nosniff";

    # MIME types for JavaScript modules
    include /etc/nginx/mime.types;
    types {
        application/javascript js;
        application/javascript mjs;
        text/javascript js;
        text/javascript mjs;
    }

<<<<<<< HEAD
    # Next.js static files - root path for _next
    location /_next/static/ {
        alias /app/staticfiles/react/.next/static/;
        expires 1d;
        add_header Cache-Control "public, no-transform";
        try_files $uri $uri/ =404;
=======
    # Django API - ensure no double /api/ prefix
    location /api/ {
        proxy_pass http://localhost:8050;
        proxy_set_header Host $host;
        proxy_set_header X-Real-IP $remote_addr;
        proxy_set_header X-Forwarded-For $proxy_add_x_forwarded_for;
        proxy_set_header X-Forwarded-Proto https;
        proxy_set_header X-Forwarded-Host $server_name;
        proxy_redirect off;
        proxy_buffering off;
        proxy_read_timeout 300s;
>>>>>>> 851253b7
    }

    # Static files
    location /static/ {
        alias /app/staticfiles/;
        expires 1d;
        add_header Cache-Control "public, no-transform";
        try_files $uri $uri/ =404;
    }

    # Media files
    location /media/ {
        alias /app/media/;
        expires 1d;
        add_header Cache-Control "public, no-transform";
        try_files $uri $uri/ =404;
    }

<<<<<<< HEAD
    # Django API
    location /api/ {
=======
    # Next.js built files
    location /_next/static/ {
        alias /app/frontend-react/.next/static/;
        expires 1y;
        add_header Cache-Control "public, max-age=31536000, immutable";
    }

    location /_next/image/ {
>>>>>>> 851253b7
        proxy_pass http://localhost:8050;
        proxy_set_header Host $host;
        proxy_set_header X-Real-IP $remote_addr;
        proxy_set_header X-Forwarded-For $proxy_add_x_forwarded_for;
        proxy_set_header X-Forwarded-Proto https;
<<<<<<< HEAD
        proxy_set_header X-Forwarded-Host $host;
        proxy_redirect off;
        proxy_buffering off;
        proxy_read_timeout 300s;
    }

    # App route for Next.js app directory
    location /app/ {
        alias /app/staticfiles/react/app/;
        try_files $uri $uri/ /app/index.html;
        expires 1d;
        add_header Cache-Control "public, no-transform";
    }

    # React frontend files - root will redirect to /app/
    location / {
        root /app/staticfiles/react;
        try_files $uri $uri/ /index.html;
        expires 1d;
        add_header Cache-Control "public, no-transform";
=======
    }

    # Handle the login URL
    location = /login {
        proxy_pass http://172.20.0.3:3000/login;
        proxy_http_version 1.1;
        proxy_set_header Upgrade $http_upgrade;
        proxy_set_header Connection 'upgrade';
        proxy_set_header Host $host;
        proxy_set_header X-Real-IP $remote_addr;
        proxy_set_header X-Forwarded-For $proxy_add_x_forwarded_for;
        proxy_set_header X-Forwarded-Proto https;
        proxy_cache_bypass $http_upgrade;
    }

    # App route handler - Next.js app routes
    location ~* ^/app/.* {
        proxy_pass http://172.20.0.3:3000;
        proxy_http_version 1.1;
        proxy_set_header Upgrade $http_upgrade;
        proxy_set_header Connection 'upgrade';
        proxy_set_header Host $host;
        proxy_set_header X-Real-IP $remote_addr;
        proxy_set_header X-Forwarded-For $proxy_add_x_forwarded_for;
        proxy_set_header X-Forwarded-Proto https;
        proxy_cache_bypass $http_upgrade;
    }

    # Direct /app route to Next.js
    location = /app {
        proxy_pass http://172.20.0.3:3000;
        proxy_http_version 1.1;
        proxy_set_header Upgrade $http_upgrade;
        proxy_set_header Connection 'upgrade';
        proxy_set_header Host $host;
        proxy_set_header X-Real-IP $remote_addr;
        proxy_set_header X-Forwarded-For $proxy_add_x_forwarded_for;
        proxy_set_header X-Forwarded-Proto https;
        proxy_cache_bypass $http_upgrade;
    }

    # Default route - redirect to /app
    location / {
        return 301 https://$host/app;
>>>>>>> 851253b7
    }
}<|MERGE_RESOLUTION|>--- conflicted
+++ resolved
@@ -1,10 +1,6 @@
 server {
     listen 80;
-<<<<<<< HEAD
-    server_name localhost 192.168.73.65;
-=======
     server_name 192.168.73.65 localhost;
->>>>>>> 851253b7
 
     # Redirect HTTP to HTTPS
     location / {
@@ -14,11 +10,7 @@
 
 server {
     listen 443 ssl;
-<<<<<<< HEAD
-    server_name localhost 192.168.73.65;
-=======
     server_name 192.168.73.65 localhost;
->>>>>>> 851253b7
 
     # SSL configuration
     ssl_certificate /etc/nginx/ssl/server.crt;
@@ -40,14 +32,6 @@
         text/javascript mjs;
     }
 
-<<<<<<< HEAD
-    # Next.js static files - root path for _next
-    location /_next/static/ {
-        alias /app/staticfiles/react/.next/static/;
-        expires 1d;
-        add_header Cache-Control "public, no-transform";
-        try_files $uri $uri/ =404;
-=======
     # Django API - ensure no double /api/ prefix
     location /api/ {
         proxy_pass http://localhost:8050;
@@ -55,11 +39,10 @@
         proxy_set_header X-Real-IP $remote_addr;
         proxy_set_header X-Forwarded-For $proxy_add_x_forwarded_for;
         proxy_set_header X-Forwarded-Proto https;
-        proxy_set_header X-Forwarded-Host $server_name;
+        proxy_set_header X-Forwarded-Host $host;
         proxy_redirect off;
         proxy_buffering off;
         proxy_read_timeout 300s;
->>>>>>> 851253b7
     }
 
     # Static files
@@ -67,21 +50,14 @@
         alias /app/staticfiles/;
         expires 1d;
         add_header Cache-Control "public, no-transform";
-        try_files $uri $uri/ =404;
     }
 
     # Media files
     location /media/ {
         alias /app/media/;
         expires 1d;
-        add_header Cache-Control "public, no-transform";
-        try_files $uri $uri/ =404;
     }
 
-<<<<<<< HEAD
-    # Django API
-    location /api/ {
-=======
     # Next.js built files
     location /_next/static/ {
         alias /app/frontend-react/.next/static/;
@@ -90,34 +66,11 @@
     }
 
     location /_next/image/ {
->>>>>>> 851253b7
         proxy_pass http://localhost:8050;
         proxy_set_header Host $host;
         proxy_set_header X-Real-IP $remote_addr;
         proxy_set_header X-Forwarded-For $proxy_add_x_forwarded_for;
         proxy_set_header X-Forwarded-Proto https;
-<<<<<<< HEAD
-        proxy_set_header X-Forwarded-Host $host;
-        proxy_redirect off;
-        proxy_buffering off;
-        proxy_read_timeout 300s;
-    }
-
-    # App route for Next.js app directory
-    location /app/ {
-        alias /app/staticfiles/react/app/;
-        try_files $uri $uri/ /app/index.html;
-        expires 1d;
-        add_header Cache-Control "public, no-transform";
-    }
-
-    # React frontend files - root will redirect to /app/
-    location / {
-        root /app/staticfiles/react;
-        try_files $uri $uri/ /index.html;
-        expires 1d;
-        add_header Cache-Control "public, no-transform";
-=======
     }
 
     # Handle the login URL
@@ -162,6 +115,5 @@
     # Default route - redirect to /app
     location / {
         return 301 https://$host/app;
->>>>>>> 851253b7
     }
 }