--- conflicted
+++ resolved
@@ -56,14 +56,9 @@
 
   console.log("filteredProducts in ProductList", filteredProducts);
   const sortedFilteredProducts = useMemo(() => {
-<<<<<<< HEAD
-    if (!filteredProducts) return [];
-    return [...filteredProducts].sort((a, b) => {
-=======
     // Ensure filteredProducts is an array before sorting
     const productsToSort = Array.isArray(filteredProducts) ? filteredProducts : [];
     return [...productsToSort].sort((a, b) => {
->>>>>>> 5baeaf20
       const aValue = a[sortField] ?? ""; // Fallback to an empty string if null/undefined
       const bValue = b[sortField] ?? ""; // Fallback to an empty string if null/undefined
 
