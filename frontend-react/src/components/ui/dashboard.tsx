"use client"

import { useEffect, useState } from "react"
import Link from "next/link"
import {
  Calendar,
  Mail,
  User,
  Home,
  BarChart,
  Users,
  X,
  Search,
  RotateCcw,
  Eye,
  Plus,
  ChevronDown,
  ChevronUp,
  Maximize,
  Minimize,
  ShoppingCart,
  Package,
  BarChart3,
  Settings,
  Bell,
  Star,
  Edit,
  Menu,
  Grip,
  Save,
} from "lucide-react"
import { Responsive as ResponsiveGridLayout, Layout } from "react-grid-layout"
import "react-grid-layout/css/styles.css"
import "react-resizable/css/styles.css"

import { Button } from "@/components/ui/button"
import { Card, CardContent, CardHeader, CardTitle } from "@/components/ui/card"
import { Input } from "@/components/ui/input"
import {
  Sidebar,
  SidebarContent,
  SidebarFooter,
  SidebarGroup,
  SidebarGroupContent,
  SidebarGroupLabel,
  SidebarHeader,
  SidebarMenu,
  SidebarMenuButton,
  SidebarMenuItem,
  SidebarProvider,
  SidebarTrigger,
  useSidebar,
} from "@/components/ui/sidebar"
import { Table, TableBody, TableCell, TableHead, TableHeader, TableRow } from "@/components/ui/table"
import { Tabs, TabsContent, TabsList, TabsTrigger } from "@/components/ui/tabs"
import { authService } from '../../lib/auth/authService'
import { API_URL } from '@/lib/config'
import { useGlobalSearch, SearchResult } from "@/hooks/useGlobalSearch"
import { SearchResultsDropdown } from "./search-results-dropdown"
import { useRouter } from "next/navigation"

// Custom sidebar toggle that's always visible
const AlwaysVisibleSidebarToggle = () => {
  const { state, toggleSidebar } = useSidebar()
  const isCollapsed = state === "collapsed"

  return (
    <Button
      variant="outline"
      size="icon"
      className="fixed top-20 left-4 z-[5] h-10 w-10 rounded-full shadow-md bg-background"
      onClick={toggleSidebar}
      style={{ display: isCollapsed ? "flex" : "none" }}
    >
      <Menu className="h-4 w-4" />
      <span className="sr-only">Seitenleiste einblenden</span>
    </Button>
  )
}

// Define types for menu tiles
interface MenuTile {
  id: string;
  name: string;
  icon: React.ComponentType<any>;
  favorited: boolean;
}

// Define types for orders
interface Order {
  id: string;
  customer: string;
  date: string;
  status: string;
  amount: string;
}

// Define types for recent accessed items
interface RecentItem {
  id: string;
  name: string;
  type: string;
}

// Define types for quick links
interface QuickLink {
  name: string;
  url: string;
}

// Define types for news items
interface NewsItem {
  title: string;
  date: string;
  content: string;
}

// Define types for widgets with extended layout properties
interface CustomLayout extends Layout {
  title?: string | null;
}

// Define types for layouts
interface Layouts {
  lg: CustomLayout[];
  md: CustomLayout[];
  sm: CustomLayout[];
  [key: string]: CustomLayout[];
}

// Dashboard widget component
const DashboardWidget = ({
  id,
  title,
  children,
  isEditMode,
  onRemove,
}: {
  id: string;
  title: string | null;
  children: React.ReactNode;
  isEditMode: boolean;
  onRemove?: (id: string) => void;
}) => {
  return (
    <div className={`h-full w-full overflow-auto ${isEditMode ? "border-2 border-dashed border-primary" : ""}`}>
      <div className="h-full flex flex-col">
        {isEditMode && (
          <div className="absolute top-0 right-0 p-1 z-10 flex gap-1">
            {onRemove && (
              <Button 
                variant="ghost" 
                size="icon" 
                className="h-6 w-6 bg-destructive text-destructive-foreground rounded-full hover:bg-destructive/90"
                onClick={() => onRemove(id)}
              >
                <X className="h-3 w-3" />
              </Button>
            )}
            <div className="h-6 w-6 bg-primary text-primary-foreground rounded-full flex items-center justify-center">
              <Grip className="h-3 w-3" />
            </div>
          </div>
        )}
        
        {title && <h2 className="text-xl font-bold tracking-tight mb-2 pr-8">{title}</h2>}
        <div className="flex-1 overflow-auto">
          {children}
        </div>
      </div>
    </div>
  )
}

const Dashboard = () => {
  const [isEditMode, setIsEditMode] = useState(false)
  const [width, setWidth] = useState(1200) // Default width for SSR
  const [layouts, setLayouts] = useState<Layouts>({
    lg: [
      { i: "recent-orders", x: 0, y: 0, w: 12, h: 8, title: "Letzte Bestellungen nach Liefertermin" },
      { i: "menu-tiles", x: 0, y: 8, w: 12, h: 10, title: "Menü" },
      { i: "quick-links", x: 0, y: 18, w: 6, h: 6, title: "Schnellzugriff" },
      { i: "news-pinboard", x: 6, y: 18, w: 6, h: 6, title: "Pinnwand" },
    ],
    md: [
      { i: "recent-orders", x: 0, y: 0, w: 12, h: 8, title: "Letzte Bestellungen nach Liefertermin" },
      { i: "menu-tiles", x: 0, y: 8, w: 12, h: 12, title: "Menü" },
      { i: "quick-links", x: 0, y: 20, w: 6, h: 6, title: "Schnellzugriff" },
      { i: "news-pinboard", x: 6, y: 20, w: 6, h: 6, title: "Pinnwand" },
    ],
    sm: [
      { i: "recent-orders", x: 0, y: 0, w: 12, h: 8, title: "Letzte Bestellungen nach Liefertermin" },
      { i: "menu-tiles", x: 0, y: 8, w: 12, h: 14, title: "Menü" },
      { i: "quick-links", x: 0, y: 22, w: 12, h: 6, title: "Schnellzugriff" },
      { i: "news-pinboard", x: 0, y: 28, w: 12, h: 6, title: "Pinnwand" },
    ],
  })

  const [menuTiles, setMenuTiles] = useState<MenuTile[]>([
    { id: "customers", name: "Kunden", icon: Users, favorited: false },
    { id: "orders", name: "Aufträge", icon: ShoppingCart, favorited: false },
    { id: "products", name: "Produkte", icon: Package, favorited: false },
    { id: "reports", name: "Berichte", icon: BarChart3, favorited: false },
    { id: "settings", name: "Einstellungen", icon: Settings, favorited: false },
    { id: "users", name: "Benutzer", icon: Users, favorited: false },
    { id: "finance", name: "Finanzen", icon: BarChart3, favorited: false },
    { id: "inventory", name: "Lager", icon: Package, favorited: false },
    { id: "marketing", name: "Marketing", icon: Bell, favorited: false },
    { id: "support", name: "Support", icon: Users, favorited: false },
    { id: "documents", name: "Dokumente", icon: Package, favorited: false },
    { id: "dashboard", name: "Dashboard", icon: Home, favorited: false },
  ])

  // Recent orders data
  const recentOrders: Order[] = [
    { id: "ORD-7352", customer: "Müller GmbH", date: "2025-03-20", status: "Pending", amount: "€1,240.00" },
    { id: "ORD-7351", customer: "Schmidt AG", date: "2025-03-18", status: "Processing", amount: "€2,156.00" },
    { id: "ORD-7350", customer: "Weber KG", date: "2025-03-17", status: "Shipped", amount: "€865.50" },
    { id: "ORD-7349", customer: "Becker & Co.", date: "2025-03-15", status: "Delivered", amount: "€1,790.25" },
    { id: "ORD-7348", customer: "Fischer GmbH", date: "2025-03-12", status: "Delivered", amount: "€3,450.00" },
  ]

  // Recent accessed items
  const recentAccessed: RecentItem[] = [
    { id: "KD-1234", name: "Müller GmbH", type: "Kunde" },
    { id: "ORD-7345", name: "Auftrag #7345", type: "Auftrag" },
    { id: "KD-1156", name: "Schmidt AG", type: "Kunde" },
    { id: "ORD-7340", name: "Auftrag #7340", type: "Auftrag" },
    { id: "KD-1089", name: "Weber KG", type: "Kunde" },
  ]

  // Quick links
  const quickLinks: QuickLink[] = [
    { name: "Handbuch", url: "#" },
    { name: "Support-Ticket erstellen", url: "#" },
    { name: "Schulungsvideos", url: "#" },
    { name: "FAQ", url: "#" },
    { name: "Kontakt", url: "#" },
    { name: "Systemstatus", url: "#" },
    { name: "Updates", url: "#" },
    { name: "Lizenzinformationen", url: "#" },
    { name: "Datenschutz", url: "#" },
    { name: "Impressum", url: "#" },
  ]

  // News items
  const newsItems: NewsItem[] = [
    {
      title: "Neue Funktionen im ERP-System",
      date: "15.03.2025",
      content: "Wir haben neue Funktionen für die Berichterstellung hinzugefügt.",
    },
    {
      title: "Wartungsarbeiten am 25.03",
      date: "12.03.2025",
      content: "Das System wird von 22:00 bis 23:00 Uhr nicht verfügbar sein.",
    },
    {
      title: "Neue Schulungsvideos verfügbar",
      date: "10.03.2025",
      content: "Schauen Sie sich unsere neuen Schulungsvideos an.",
    },
  ]

  const handleLayoutChange = (currentLayout: Layout[], allLayouts: any) => {
    // Update the layouts state with the new positions and sizes
    setLayouts(allLayouts)
    
    // Save to localStorage
    try {
      localStorage.setItem("dashboard-grid-layout", JSON.stringify(allLayouts))
    } catch (error) {
      console.error("Failed to save layout", error)
    }
  }

  const toggleEditMode = () => {
    setIsEditMode(!isEditMode)
  }

  // Add a useEffect to debug CSRF token on component mount
  useEffect(() => {
    // Debug CSRF token sources
    const cookieToken = document.cookie.split('; ').find(row => row.startsWith('csrftoken='))?.split('=')[1];
    const metaToken = document.querySelector('meta[name="csrf-token"]')?.getAttribute('content');
    // Type-safe access to window.DJANGO_SETTINGS if it exists
    const settingsToken = (window as any).DJANGO_SETTINGS?.CSRF_TOKEN;
    
    console.log('CSRF Debug:');
    console.log('- Cookie:', cookieToken);
    console.log('- Meta tag:', metaToken);
    console.log('- Settings:', settingsToken);
    console.log('- window.DJANGO_SETTINGS:', (window as any).DJANGO_SETTINGS);
  }, []);
  
  const saveLayout = async () => {
    try {
      console.log('Saving layout:', layouts);
      
      // Get CSRF token from cookies
      const getCookie = (name: string) => {
        const value = `; ${document.cookie}`;
        const parts = value.split(`; ${name}=`);
        if (parts.length === 2) {
          const part = parts.pop();
<<<<<<< HEAD
          return part ? part.split(';').shift() : undefined;
        }
        return undefined;
=======
          return part ? part.split(';').shift() || null : null;
        }
        return null;
>>>>>>> da75f106
      };
      
      // Try multiple sources for the CSRF token
      const metaToken = document.querySelector('meta[name="csrf-token"]')?.getAttribute('content');
      const csrfToken = getCookie('csrftoken') || (window as any).DJANGO_SETTINGS?.CSRF_TOKEN || metaToken;
      console.log("CSRF Token:", csrfToken); // Log token for debugging
      
      if (!csrfToken) {
        console.error("CSRF token is missing or invalid");
        return;
      }
      
      // Make sure the token doesn't have any whitespace
      const cleanToken = csrfToken.trim();
      
      // Save to backend API
      try {
        console.log("Saving layout to API...");
        
        // Get JWT token from auth service cookie storage
        const token = authService.getToken();
        
        if (!token) {
          console.error("JWT token not found. User may not be authenticated.");
          return;
        }
        
        const response = await fetch(`${API_URL}/dashboard/summary/`, {
          method: "PATCH",
          headers: {
            "Content-Type": "application/json",
            "Accept": "application/json",
            "Authorization": `Bearer ${token}`,
            // Keep CSRF token for session auth fallback
            "X-Csrftoken": cleanToken,
          },
          credentials: "include", // Include cookies for session auth fallback
          body: JSON.stringify({
            grid_layout: layouts
          })
        });
        
        if (response.ok) {
          console.log("Layout successfully saved to server");
        } else {
          const errorText = await response.text();
          console.error(`Failed to save layout to server: ${response.status} ${response.statusText}`);
          console.error("Error details:", errorText);
        }
      } catch (apiError) {
        console.error("API error when saving layout:", apiError);
      }
    } catch (error) {
      console.error("Failed to save layout", error);
    }
    setIsEditMode(false);
  }

  const toggleFavorite = (id: string) => {
    setMenuTiles((prev) => {
      const updatedTiles = prev.map((tile) =>
        tile.id === id ? { ...tile, favorited: !tile.favorited } : tile
      )
      
      // Save updated favorites to localStorage
      try {
        localStorage.setItem("dashboard-favorites", JSON.stringify(updatedTiles))
      } catch (error) {
        console.error("Failed to save favorites", error)
      }
      
      return updatedTiles
    })
  }

  const handleRemoveWidget = (id: string) => {
    setLayouts((prevLayouts: Layouts) => {
      const updatedLayouts = { ...prevLayouts };
      Object.keys(updatedLayouts).forEach((breakpoint) => {
        updatedLayouts[breakpoint] = updatedLayouts[breakpoint].filter((item) => item.i !== id);
      });
      
      try {
        localStorage.setItem("dashboard-grid-layout", JSON.stringify(updatedLayouts));
      } catch (error) {
        console.error("Failed to save layout after removing widget", error);
      }
      
      return updatedLayouts;
    });
  }

  // Load saved layout on initial render
  useEffect(() => {
    const fetchDashboardData = async () => {
      try {
        // Try to fetch from API first
        console.log("Fetching dashboard data from API...");
        
        // Get JWT token from auth service cookie storage
        const token = authService.getToken();
        
        if (!token) {
          console.log("JWT token not found. User may not be authenticated. Falling back to localStorage.");
          const savedLayout = localStorage.getItem("dashboard-grid-layout");
          if (savedLayout) setLayouts(JSON.parse(savedLayout));
          return;
        }
        
        // Use the API_URL from config instead of relative path
        const response = await fetch(`${API_URL}/dashboard/summary/`, {
          headers: {
            "Accept": "application/json",
            "Authorization": `Bearer ${token}`
          },
          credentials: "include" // Include cookies for session auth fallback
        });
        
        if (response.ok) {
          console.log("API response successful");
          const data = await response.json();
          
          // If grid_layout exists in the API response, use it
          if (data.grid_layout && Object.keys(data.grid_layout).length > 0) {
            console.log("Using grid layout from API");
            setLayouts(data.grid_layout);
            return;
          } else {
            console.log("No grid layout in API response, falling back to localStorage");
          }
        } else {
          console.error(`API request failed: ${response.status} ${response.statusText}`);
        }
      } catch (apiError) {
        console.error("API error when fetching dashboard layout:", apiError);
      }
      
      // Fallback to localStorage if API fails or doesn't have grid_layout
      console.log("Falling back to localStorage for dashboard layout");
      const savedLayout = localStorage.getItem("dashboard-grid-layout");
      if (savedLayout) setLayouts(JSON.parse(savedLayout));
    };

    fetchDashboardData();

    const savedFavorites = localStorage.getItem("dashboard-favorites")
    if (savedFavorites) {
      try {
        const parsedFavorites = JSON.parse(savedFavorites)
        setMenuTiles(parsedFavorites)
      } catch (error) {
        console.error("Failed to parse saved favorites", error)
      }
    }
  }, [])

  // Update the width calculation in useEffect
  useEffect(() => {
    const updateWidth = () => {
      // Use a fixed width for the grid
      const maxWidth = 1400; 
      setWidth(maxWidth); // Always use the same fixed width
    }

    // Set initial width
    updateWidth()

    // Add event listener for resize
    window.addEventListener('resize', updateWidth)

    // Cleanup
    return () => window.removeEventListener('resize', updateWidth)
  }, [])

  // Find the title for a widget based on its ID
  const getWidgetTitle = (id: string): string | null => {
    const layout = layouts.lg.find(item => item.i === id)
    return layout?.title || null
  }

  // Render widget content based on ID
  const renderWidgetContent = (widgetId: string) => {
    switch (widgetId) {
      case "recent-orders":
        return (
          <Card className="h-full border-0 shadow-none">
            <CardContent className="p-0 h-full">
              <Table>
                <TableHeader>
                  <TableRow>
                    <TableHead>Bestellung</TableHead>
                    <TableHead>Kunde</TableHead>
                    <TableHead>Liefertermin</TableHead>
                    <TableHead>Status</TableHead>
                    <TableHead className="text-right">Betrag</TableHead>
                  </TableRow>
                </TableHeader>
                <TableBody>
                  {recentOrders.map((order) => (
                    <TableRow key={order.id}>
                      <TableCell className="font-medium">{order.id}</TableCell>
                      <TableCell>{order.customer}</TableCell>
                      <TableCell>{order.date}</TableCell>
                      <TableCell>{order.status}</TableCell>
                      <TableCell className="text-right">{order.amount}</TableCell>
                    </TableRow>
                  ))}
                </TableBody>
              </Table>
            </CardContent>
          </Card>
        )

      case "menu-tiles":
        return (
          <div className="grid grid-cols-2 sm:grid-cols-2 md:grid-cols-3 lg:grid-cols-4 gap-2 h-full">
            {menuTiles.map((tile) => (
              <Card key={tile.id} className="hover:bg-muted/50 transition-colors cursor-pointer relative">
                <CardContent className="p-3 flex flex-col items-center justify-center text-center h-full">
                  <div className="flex items-center justify-center">
                    <tile.icon className="h-6 w-6 mb-1" />
                  </div>
                  <span className="text-sm font-medium">{tile.name}</span>
                  <button
                    onClick={(e) => {
                      e.stopPropagation()
                      toggleFavorite(tile.id)
                    }}
                    className="absolute top-1 right-1 text-muted-foreground hover:text-yellow-400"
                  >
                    <Star className={`h-3 w-3 ${tile.favorited ? "fill-yellow-400 text-yellow-400" : ""}`} />
                    <span className="sr-only">Zu Favoriten {tile.favorited ? "entfernen" : "hinzufügen"}</span>
                  </button>
                </CardContent>
              </Card>
            ))}
          </div>
        )

      case "quick-links":
        return (
          <Card className="h-full border-0 shadow-none">
            <CardContent className="h-full p-3">
              <div className="grid grid-cols-1 gap-1 h-full overflow-auto">
                {quickLinks.map((link, index) => (
                  <Link key={index} href={link.url} className="text-sm text-primary hover:underline">
                    {link.name}
                  </Link>
                ))}
              </div>
            </CardContent>
          </Card>
        )

      case "news-pinboard":
        return (
          <Card className="h-full border-0 shadow-none">
            <CardContent className="p-2 h-full">
              <Tabs defaultValue="news" className="h-full flex flex-col">
                <TabsList className="mb-2">
                  <TabsTrigger value="news">News</TabsTrigger>
                  <TabsTrigger value="notes">Notizen</TabsTrigger>
                </TabsList>
                <div className="flex-1 overflow-auto">
                  <TabsContent value="news" className="m-0 h-full">
                    <div className="space-y-2 overflow-auto">
                      {newsItems.map((item, index) => (
                        <div key={index} className="border-b pb-2 last:border-0">
                          <div className="flex justify-between items-start mb-1">
                            <h3 className="font-medium text-sm">{item.title}</h3>
                            <span className="text-xs text-muted-foreground">{item.date}</span>
                          </div>
                          <p className="text-xs text-muted-foreground">{item.content}</p>
                        </div>
                      ))}
                    </div>
                  </TabsContent>
                  <TabsContent value="notes" className="m-0 h-full flex flex-col">
                    <div className="flex flex-col gap-2 h-full">
                      <p className="text-xs text-muted-foreground">
                        Hier können Sie Ihre persönlichen Notizen hinzufügen.
                      </p>
                      <textarea
                        className="min-h-[80px] flex-1 rounded-md border border-input bg-background px-2 py-1 text-xs ring-offset-background focus-visible:outline-none focus-visible:ring-1 focus-visible:ring-ring focus-visible:ring-offset-1"
                        placeholder="Notiz hinzufügen..."
                      />
                      <Button size="sm" className="self-end text-xs py-1 px-2 h-7">Speichern</Button>
                    </div>
                  </TabsContent>
                </div>
              </Tabs>
            </CardContent>
          </Card>
        )

      default:
        return null
    }
  }

  return (
    <SidebarProvider defaultOpen={true}>
      <DashboardContent 
        isEditMode={isEditMode}
        width={width}
        layouts={layouts}
        setLayouts={setLayouts}
        menuTiles={menuTiles}
        setMenuTiles={setMenuTiles}
        toggleEditMode={toggleEditMode}
        saveLayout={saveLayout}
        handleRemoveWidget={handleRemoveWidget}
        toggleFavorite={toggleFavorite}
        recentAccessed={recentAccessed}
        handleLayoutChange={handleLayoutChange}
        getWidgetTitle={getWidgetTitle}
        renderWidgetContent={renderWidgetContent}
        recentOrders={recentOrders}
        quickLinks={quickLinks}
        newsItems={newsItems}
      />
    </SidebarProvider>
  )
}

// Separate component for the dashboard content
const DashboardContent = ({
  isEditMode,
  width,
  layouts,
  setLayouts,
  menuTiles,
  setMenuTiles,
  toggleEditMode,
  saveLayout,
  handleRemoveWidget,
  toggleFavorite,
  recentAccessed,
  handleLayoutChange,
  getWidgetTitle,
  renderWidgetContent,
  recentOrders,
  quickLinks,
  newsItems,
}: {
  isEditMode: boolean
  width: number
  layouts: Layouts
  setLayouts: React.Dispatch<React.SetStateAction<Layouts>>
  menuTiles: MenuTile[]
  setMenuTiles: React.Dispatch<React.SetStateAction<MenuTile[]>>
  toggleEditMode: () => void
  saveLayout: () => void
  handleRemoveWidget: (id: string) => void
  toggleFavorite: (id: string) => void
  recentAccessed: RecentItem[]
  handleLayoutChange: (currentLayout: Layout[], allLayouts: any) => void
  getWidgetTitle: (id: string) => string | null
  renderWidgetContent: (widgetId: string) => React.ReactNode
  recentOrders: Order[]
  quickLinks: QuickLink[]
  newsItems: NewsItem[]
}) => {
  const { state: sidebarState } = useSidebar()
  const { query, setQuery, results, isLoading, error, reset, getAllResults } = useGlobalSearch()
  const [showResults, setShowResults] = useState(false)
  const router = useRouter()

  const handleInputFocus = () => {
    setShowResults(true)
  }

  const handleInputBlur = () => {
    // Delay hiding results to allow for click events
    setTimeout(() => setShowResults(false), 200)
  }

  const handleSearchResultSelect = (result: SearchResult) => {
    // Handle navigation based on result type
    switch (result.type) {
      case "customer":
        router.push(`/customers/${result.id}`)
        break
      case "sales_record":
        router.push(`/sales/${result.id}`)
        break
      case "parent_product":
        router.push(`/products/parent/${result.id}`)
        break
      case "variant_product":
        router.push(`/products/variant/${result.id}`)
        break
      case "box_slot":
        router.push(`/inventory/boxes/${result.id}`)
        break
      case "storage_location":
        router.push(`/inventory/locations/${result.id}`)
        break
      default:
        console.warn(`Unknown result type: ${result.type}`)
    }
    reset()
  }

  return (
    <div className="flex h-screen">
      <Sidebar className="border-r fixed h-full z-[5]">
        <SidebarHeader>
          <div className="flex items-center justify-between px-2 py-2 mt-4">
            <div className="flex items-center gap-2">
              <SidebarTrigger className="flex md:flex" />
            </div>
          </div>
          <div className="px-2 pb-2 mt-2 relative">
            <div className="relative">
              <Search className="absolute left-2.5 top-2.5 h-4 w-4 text-muted-foreground" />
              <Input 
                type="search" 
                placeholder="Suchen..." 
                className="h-9 pl-8 pr-8"
                value={query}
                onChange={(e) => setQuery(e.target.value)}
                onFocus={handleInputFocus}
                onBlur={handleInputBlur}
              />
              {query && (
                <button 
                  className="absolute right-2 top-2 text-muted-foreground hover:text-foreground"
                  onClick={() => {
                    reset()
                    setShowResults(false)
                  }}
                >
                  <X className="h-4 w-4" />
                </button>
              )}
            </div>
            {error && (
              <div className="mt-1 text-xs text-red-500">
                Fehler beim Suchen. Bitte versuchen Sie es später erneut.
              </div>
            )}
            <SearchResultsDropdown
              results={getAllResults()}
              isLoading={isLoading}
              open={!!(showResults && (isLoading || (results && results.total_count > 0)))}
              onSelect={handleSearchResultSelect}
            />
          </div>
        </SidebarHeader>

        <SidebarContent>
          <SidebarGroup>
            <SidebarGroupLabel>Favoriten</SidebarGroupLabel>
            <SidebarGroupContent>
              <SidebarMenu>
                {menuTiles.filter((tile) => tile.favorited).length > 0 ? (
                  menuTiles
                    .filter((tile) => tile.favorited)
                    .map((item) => (
                      <SidebarMenuItem key={item.id}>
                        <SidebarMenuButton asChild>
                          <Link href="#">
                            <item.icon className="h-4 w-4" />
                            <span>{item.name}</span>
                          </Link>
                        </SidebarMenuButton>
                      </SidebarMenuItem>
                    ))
                ) : (
                  <div className="px-2 py-1 text-sm text-muted-foreground">
                    Keine Favoriten vorhanden. Klicken Sie auf den Stern bei einem Menüpunkt, um ihn zu den
                    Favoriten hinzuzufügen.
                  </div>
                )}
              </SidebarMenu>
            </SidebarGroupContent>
          </SidebarGroup>

          <SidebarGroup>
            <SidebarGroupLabel>Zuletzt aufgerufen</SidebarGroupLabel>
            <SidebarGroupContent>
              <SidebarMenu>
                {recentAccessed.map((item) => (
                  <SidebarMenuItem key={item.id}>
                    <SidebarMenuButton asChild>
                      <Link href="#">
                        {item.type === "Kunde" ? (
                          <Users className="h-4 w-4" />
                        ) : (
                          <ShoppingCart className="h-4 w-4" />
                        )}
                        <span>{item.name}</span>
                      </Link>
                    </SidebarMenuButton>
                  </SidebarMenuItem>
                ))}
              </SidebarMenu>
            </SidebarGroupContent>
          </SidebarGroup>
        </SidebarContent>
      </Sidebar>
      <div className="w-full h-full">
        <div className="relative">
          <div className="fixed inset-0 top-[60px] z-[1]" style={{ left: "50px" }}>
            <div className="h-[calc(100vh-180px)] bg-muted/20 rounded-lg max-w-[1400px] mx-auto">
              <ResponsiveGridLayout
                className="layout"
                layouts={layouts}
                breakpoints={{ lg: 1200, md: 996, sm: 768 }}
                cols={{ lg: 12, md: 12, sm: 12 }}
                rowHeight={50}
                width={width}
                isDraggable={isEditMode}
                isResizable={isEditMode}
                onLayoutChange={(layout, layouts) => handleLayoutChange(layout, layouts)}
                draggableHandle=".bg-primary"
                margin={[16, 16]}
                containerPadding={[16, 16]}
                useCSSTransforms={true}
              >
                {layouts.lg.map((item) => (
                  <div key={item.i} className="bg-background p-4 rounded-lg shadow-sm">
                    <DashboardWidget
                      id={item.i}
                      title={getWidgetTitle(item.i)}
                      isEditMode={isEditMode}
                      onRemove={handleRemoveWidget}
                    >
                      {renderWidgetContent(item.i)}
                    </DashboardWidget>
                  </div>
                ))}
              </ResponsiveGridLayout>
            </div>
          </div>
        </div>
        
        <div className="fixed bottom-24 right-6 z-30">
          {isEditMode ? (
            <div className="flex items-center gap-2">
              <Button size="sm" onClick={saveLayout}>
                <Save className="h-4 w-4 mr-2" />
                Speichern
              </Button>
              <Button variant="outline" size="sm" onClick={toggleEditMode}>
                <X className="h-4 w-4 mr-2" />
                Abbrechen
              </Button>
            </div>
          ) : (
            <Button variant="outline" size="sm" onClick={toggleEditMode} className="bg-background shadow-md">
              <Edit className="h-4 w-4 mr-2" />
              Bearbeiten
            </Button>
          )}
        </div>
      </div>
    </div>
  )
}

export default Dashboard
<|MERGE_RESOLUTION|>--- conflicted
+++ resolved
@@ -303,15 +303,9 @@
         const parts = value.split(`; ${name}=`);
         if (parts.length === 2) {
           const part = parts.pop();
-<<<<<<< HEAD
-          return part ? part.split(';').shift() : undefined;
-        }
-        return undefined;
-=======
           return part ? part.split(';').shift() || null : null;
         }
         return null;
->>>>>>> da75f106
       };
       
       // Try multiple sources for the CSRF token
