"use client"

import { useCallback, useEffect, useMemo, useState } from "react"
import Link from "next/link"
import {
  Calendar,
  Mail,
  User,
  Home,
  BarChart,
  Users,
  X,
  Search,
  RotateCcw,
  Eye,
  Plus,
  ChevronDown,
  ChevronUp,
  Maximize,
  Minimize,
  ShoppingCart,
  Package,
  BarChart3,
  Settings,
  Bell,
  Star,
  Edit,
  Menu,
  Grip,
  Save,
} from "lucide-react"
import { Responsive as ResponsiveGridLayout, Layout } from "react-grid-layout"
import "react-grid-layout/css/styles.css"
import "react-resizable/css/styles.css"

import { Button } from "@/components/ui/button"
import { Card, CardContent, CardHeader, CardTitle } from "@/components/ui/card"
import { Input } from "@/components/ui/input"
import {
  Sidebar,
  SidebarContent,
  SidebarFooter,
  SidebarGroup,
  SidebarGroupContent,
  SidebarGroupLabel,
  SidebarHeader,
  SidebarMenu,
  SidebarMenuButton,
  SidebarMenuItem,
  SidebarProvider,
  SidebarTrigger,
  useSidebar,
} from "@/components/ui/sidebar"
import { Table, TableBody, TableCell, TableHead, TableHeader, TableRow } from "@/components/ui/table"
import { Tabs, TabsContent, TabsList, TabsTrigger } from "@/components/ui/tabs"
import { authService, csrfService } from '../../lib/auth/authService'
import { API_URL } from '@/lib/config'
/* Global search imports temporarily disabled
import { useGlobalSearch, SearchResult } from "@/hooks/useGlobalSearch"
import { NewSafeSearchResultsDropdown } from "./new-safe-search-results-dropdown"
import { SimpleGlobalSearch } from "@/components/SimpleGlobalSearch"
*/
import { useRouter } from "next/navigation"

// Custom sidebar toggle that's always visible
const AlwaysVisibleSidebarToggle = () => {
  

  const { state, toggleSidebar } = useSidebar()
  const isCollapsed = state === "collapsed"

  return (
    <Button
      variant="outline"
      size="icon"
      className="fixed top-20 left-4 z-[5] h-10 w-10 rounded-full shadow-md bg-background"
      onClick={toggleSidebar}
      style={{ display: isCollapsed ? "flex" : "none" }}
    >
      <Menu className="h-4 w-4" />
      <span className="sr-only">Seitenleiste einblenden</span>
    </Button>
  )
}

// Define types for menu tiles
interface MenuTile {
  id: string;
  name: string;
  icon: React.ComponentType<any>;
  favorited: boolean;
}

// Define types for orders
interface Order {
  id: string;
  customer: string;
  date: string;
  status: string;
  amount: string;
}

// Define types for recent accessed items
interface RecentItem {
  id: string;
  name: string;
  type: string;
}

// Define types for quick links
interface QuickLink {
  name: string;
  url: string;
}

// Define types for news items
interface NewsItem {
  title: string;
  date: string;
  content: string;
}

// Define types for widgets with extended layout properties
interface CustomLayout extends Layout {
  title?: string | null;
}

// Define types for layouts
interface Layouts {
  lg: CustomLayout[];
  md: CustomLayout[];
  sm: CustomLayout[];
  [key: string]: CustomLayout[];
}

// Dashboard widget component
const DashboardWidget = ({
  id,
  title,
  children,
  isEditMode,
  onRemove,
}: {
  id: string;
  title: string | null;
  children: React.ReactNode;
  isEditMode: boolean;
  onRemove?: (id: string) => void;
}) => {
  return (
    <div className={`h-full w-full overflow-auto ${isEditMode ? "border-2 border-dashed border-primary" : ""}`}>
      <div className="h-full flex flex-col">
        {isEditMode && (
          <div className="absolute top-0 right-0 p-1 z-10 flex gap-1">
            {onRemove && (
              <Button 
                variant="ghost" 
                size="icon" 
                className="h-6 w-6 bg-destructive text-destructive-foreground rounded-full hover:bg-destructive/90"
                onClick={() => onRemove(id)}
              >
                <X className="h-3 w-3" />
              </Button>
            )}
            <div className="h-6 w-6 bg-primary text-primary-foreground rounded-full flex items-center justify-center draggable-handle">
              <Grip className="h-3 w-3" />
            </div>
          </div>
        )}
        
        {title && (
          <div className={isEditMode ? "draggable-handle" : ""}>
            <h2 className="text-xl font-bold tracking-tight mb-2 pr-8">{title}</h2>
          </div>
        )}
        <div className="flex-1 overflow-auto">
          {children}
        </div>
      </div>
    </div>
  )
}

const Dashboard = () => {
  const [isEditMode, setIsEditMode] = useState(false)
  const [width, setWidth] = useState(1200) // Default width for SSR
  const [isLoading, setIsLoading] = useState(true) // Add loading state
  const [layouts, setLayouts] = useState<Layouts>({
    lg: [
      { i: "recent-orders", x: 0, y: 0, w: 12, h: 8, title: "Letzte Bestellungen nach Liefertermin" },
      { i: "menu-tiles", x: 0, y: 8, w: 12, h: 10, title: "Menü" },
      { i: "quick-links", x: 0, y: 18, w: 6, h: 6, title: "Schnellzugriff" },
      { i: "news-pinboard", x: 6, y: 18, w: 6, h: 6, title: "Pinnwand" },
    ],
    md: [
      { i: "recent-orders", x: 0, y: 0, w: 12, h: 8, title: "Letzte Bestellungen nach Liefertermin" },
      { i: "menu-tiles", x: 0, y: 8, w: 12, h: 12, title: "Menü" },
      { i: "quick-links", x: 0, y: 20, w: 6, h: 6, title: "Schnellzugriff" },
      { i: "news-pinboard", x: 6, y: 20, w: 6, h: 6, title: "Pinnwand" },
    ],
    sm: [
      { i: "recent-orders", x: 0, y: 0, w: 12, h: 8, title: "Letzte Bestellungen nach Liefertermin" },
      { i: "menu-tiles", x: 0, y: 8, w: 12, h: 14, title: "Menü" },
      { i: "quick-links", x: 0, y: 22, w: 12, h: 6, title: "Schnellzugriff" },
      { i: "news-pinboard", x: 0, y: 28, w: 12, h: 6, title: "Pinnwand" },
    ],
  })

  const [menuTiles, setMenuTiles] = useState<MenuTile[]>([
    { id: "customers", name: "Kunden", icon: Users, favorited: false },
    { id: "orders", name: "Aufträge", icon: ShoppingCart, favorited: false },
    { id: "products", name: "Produkte", icon: Package, favorited: false },
    { id: "reports", name: "Berichte", icon: BarChart3, favorited: false },
    { id: "settings", name: "Einstellungen", icon: Settings, favorited: false },
    { id: "users", name: "Benutzer", icon: Users, favorited: false },
    { id: "finance", name: "Finanzen", icon: BarChart3, favorited: false },
    { id: "inventory", name: "Lager", icon: Package, favorited: false },
    { id: "marketing", name: "Marketing", icon: Bell, favorited: false },
    { id: "support", name: "Support", icon: Users, favorited: false },
    { id: "documents", name: "Dokumente", icon: Package, favorited: false },
    { id: "dashboard", name: "Dashboard", icon: Home, favorited: false },
  ])

  // Recent orders data
  const recentOrders: Order[] = [
    { id: "ORD-7352", customer: "Müller GmbH", date: "2025-03-20", status: "Pending", amount: "€1,240.00" },
    { id: "ORD-7351", customer: "Schmidt AG", date: "2025-03-18", status: "Processing", amount: "€2,156.00" },
    { id: "ORD-7350", customer: "Weber KG", date: "2025-03-17", status: "Shipped", amount: "€865.50" },
    { id: "ORD-7349", customer: "Becker & Co.", date: "2025-03-15", status: "Delivered", amount: "€1,790.25" },
    { id: "ORD-7348", customer: "Fischer GmbH", date: "2025-03-12", status: "Delivered", amount: "€3,450.00" },
  ]

  // Recent accessed items
  const recentAccessed: RecentItem[] = [
    { id: "KD-1234", name: "Müller GmbH", type: "Kunde" },
    { id: "ORD-7345", name: "Auftrag #7345", type: "Auftrag" },
    { id: "KD-1156", name: "Schmidt AG", type: "Kunde" },
    { id: "ORD-7340", name: "Auftrag #7340", type: "Auftrag" },
    { id: "KD-1089", name: "Weber KG", type: "Kunde" },
  ]

  // Quick links
  const quickLinks: QuickLink[] = [
    { name: "Handbuch", url: "#" },
    { name: "Support-Ticket erstellen", url: "#" },
    { name: "Schulungsvideos", url: "#" },
    { name: "FAQ", url: "#" },
    { name: "Kontakt", url: "#" },
    { name: "Systemstatus", url: "#" },
    { name: "Updates", url: "#" },
    { name: "Lizenzinformationen", url: "#" },
    { name: "Datenschutz", url: "#" },
    { name: "Impressum", url: "#" },
  ]

  // News items
  const newsItems: NewsItem[] = [
    {
      title: "Neue Funktionen im ERP-System",
      date: "15.03.2025",
      content: "Wir haben neue Funktionen für die Berichterstellung hinzugefügt.",
    },
    {
      title: "Wartungsarbeiten am 25.03",
      date: "12.03.2025",
      content: "Das System wird von 22:00 bis 23:00 Uhr nicht verfügbar sein.",
    },
    {
      title: "Neue Schulungsvideos verfügbar",
      date: "10.03.2025",
      content: "Schauen Sie sich unsere neuen Schulungsvideos an.",
    },
  ]

  // Memoize the handleLayoutChange function to prevent unnecessary re-renders
  const handleLayoutChange = useCallback((currentLayout: Layout[], allLayouts: any) => {
    // Update the layouts state with the new positions and sizes
    setLayouts(allLayouts)
    
    // Save to localStorage
    try {
      localStorage.setItem("dashboard-grid-layout", JSON.stringify(allLayouts))
    } catch (error) {
      console.error("Failed to save layout", error)
    }
  }, [])

  const toggleEditMode = () => {
    setIsEditMode(!isEditMode)
  }

  // Add a useEffect to debug CSRF token on component mount
  useEffect(() => {
    // Debug CSRF token sources
    const cookieToken = document.cookie.split('; ').find(row => row.startsWith('csrftoken='))?.split('=')[1];
    const metaToken = document.querySelector('meta[name="csrf-token"]')?.getAttribute('content');
    // Type-safe access to window.DJANGO_SETTINGS if it exists
    const settingsToken = (window as any).DJANGO_SETTINGS?.CSRF_TOKEN;
    
    console.log('CSRF Debug:');
    console.log('- Cookie:', cookieToken);
    console.log('- Meta tag:', metaToken);
    console.log('- Settings:', settingsToken);
    console.log('- window.DJANGO_SETTINGS:', (window as any).DJANGO_SETTINGS);
  }, []);
  
  const saveLayout = async () => {
    try {
      console.log('Saving layout:', layouts);
      
      // Get JWT token from auth service cookie storage
      const token = authService.getToken();
      
      if (!token) {
        console.error("JWT token not found. User may not be authenticated.");
        return;
      }
      
      // Get or fetch CSRF token
      let csrfToken = csrfService.getToken();
      if (!csrfToken) {
        console.log("No CSRF token found, fetching a new one");
        csrfToken = await csrfService.fetchToken();
      }
      
      // Proceed with the API call to save the layout
      const headers: Record<string, string> = {
        "Content-Type": "application/json",
        "Accept": "application/json",
        "Authorization": `Bearer ${token}`
      };
      
      // Add CSRF token if available
      if (csrfToken) {
        headers["X-CSRFToken"] = csrfToken;
      }
      
      console.log("Saving layout to API with headers:", headers);
      
      const response = await fetch(`${API_URL}/dashboard/summary/`, {
        method: "PATCH",
        headers,
        credentials: "include", // Include cookies for session auth fallback
        body: JSON.stringify({
          grid_layout: layouts
        })
      });
      
      if (response.ok) {
        console.log("Layout successfully saved to server");
      } else {
        const errorText = await response.text();
        console.error(`Failed to save layout to server: ${response.status} ${response.statusText}`);
        console.error("Error details:", errorText);
        
        // If it's a CSRF error, try one more time with a fresh token
        if (response.status === 403 && (errorText.includes("CSRF") || errorText.includes("csrf"))) {
          try {
            console.log("CSRF validation failed, trying with a fresh token");
            const freshToken = await csrfService.fetchToken();
            
            if (freshToken) {
              console.log("Retrying with fresh CSRF token");
              
              const retryHeaders = {
                ...headers,
                "X-CSRFToken": freshToken
              };
              
              const retryResponse = await fetch(`${API_URL}/dashboard/summary/`, {
                method: "PATCH",
                headers: retryHeaders,
                credentials: "include",
                body: JSON.stringify({
                  grid_layout: layouts
                })
              });
              
              if (retryResponse.ok) {
                console.log("Layout successfully saved to server on retry");
                setIsEditMode(false);
                return;
              } else {
                console.error("Retry with fresh CSRF token also failed");
              }
            }
          } catch (retryError) {
            console.error("Error during retry with fresh CSRF token:", retryError);
          }
        }
        
        // Display error message to user
        alert("Fehler beim Speichern des Layouts. Bitte versuchen Sie es später erneut.");
      }
    } catch (error) {
      console.error("Failed to save layout", error);
      alert("Fehler beim Speichern des Layouts. Bitte versuchen Sie es später erneut.");
    }
    setIsEditMode(false);
  }

  const toggleFavorite = (id: string) => {
    setMenuTiles((prev) => {
      const updatedTiles = prev.map((tile) =>
        tile.id === id ? { ...tile, favorited: !tile.favorited } : tile
      )
      
      // Save updated favorites to localStorage
      try {
        localStorage.setItem("dashboard-favorites", JSON.stringify(updatedTiles))
      } catch (error) {
        console.error("Failed to save favorites", error)
      }
      
      return updatedTiles
    })
  }

  const handleRemoveWidget = (id: string) => {
    setLayouts((prevLayouts: Layouts) => {
      const updatedLayouts = { ...prevLayouts };
      Object.keys(updatedLayouts).forEach((breakpoint) => {
        updatedLayouts[breakpoint] = updatedLayouts[breakpoint].filter((item) => item.i !== id);
      });
      
      try {
        localStorage.setItem("dashboard-grid-layout", JSON.stringify(updatedLayouts));
      } catch (error) {
        console.error("Failed to save layout after removing widget", error);
      }
      
      return updatedLayouts;
    });
  }

  // Load saved layout on initial render
  useEffect(() => {
    const fetchDashboardData = async () => {
      setIsLoading(true);
      try {
        // Try to fetch from API first
        console.log("Fetching dashboard data from API...");
        
        // Get JWT token from auth service cookie storage
        const token = authService.getToken();
        let shouldUseLocalStorage = false;
        
        if (token) {
          try {
            // Use the API_URL from config instead of relative path
            const response = await fetch(`${API_URL}/dashboard/summary/`, {
              headers: {
                "Accept": "application/json",
                "Authorization": `Bearer ${token}`
              },
              credentials: "include" // Include cookies for session auth fallback
            });
            
            if (response.ok) {
              console.log("API response successful");
              const data = await response.json();
              
              // If grid_layout exists in the API response, use it
              if (data.grid_layout && Object.keys(data.grid_layout).length > 0) {
                console.log("Using grid layout from API");
                setLayouts(data.grid_layout);
                setIsLoading(false);
                return;
              } else {
                console.log("No grid layout in API response, falling back to localStorage");
                shouldUseLocalStorage = true;
              }
            } else {
              console.error(`API request failed: ${response.status} ${response.statusText}`);
              shouldUseLocalStorage = true;
            }
          } catch (apiError) {
            console.error("API error when fetching dashboard layout:", apiError);
            shouldUseLocalStorage = true;
          }
        } else {
          console.log("JWT token not found. User may not be authenticated. Falling back to localStorage.");
          shouldUseLocalStorage = true;
        }
        
        // Fallback to localStorage if needed
        if (shouldUseLocalStorage) {
          console.log("Using localStorage for dashboard layout");
          const savedLayout = localStorage.getItem("dashboard-grid-layout");
          if (savedLayout) {
            setLayouts(JSON.parse(savedLayout));
          }
          
          // Load saved favorites
          const savedFavorites = localStorage.getItem("dashboard-favorites");
          if (savedFavorites) {
            try {
              const parsedFavorites = JSON.parse(savedFavorites);
              setMenuTiles(parsedFavorites);
            } catch (error) {
              console.error("Failed to parse saved favorites", error);
            }
          }
        }
      } catch (error) {
        console.error("Error loading dashboard data:", error);
      } finally {
        setIsLoading(false);
      }
    };

    fetchDashboardData();
  }, []);

  // Update the width calculation in useEffect
  useEffect(() => {
    // Only set up the resize listener after initial load is complete
    if (!isLoading) {
      const updateWidth = () => {
        // Get the container width instead of using fixed width
        const container = document.querySelector('.dashboard-grid-container');
        if (container) {
          setWidth(container.clientWidth);
        }
      }

      // Set initial width
      updateWidth();

      // Add event listener for resize
      window.addEventListener('resize', updateWidth);

      // Cleanup
      return () => window.removeEventListener('resize', updateWidth);
    }
  }, [isLoading]);

  // Find the title for a widget based on its ID
  const getWidgetTitle = (id: string): string | null => {
    const layout = layouts.lg.find(item => item.i === id)
    return layout?.title || null
  }

  // Render widget content based on ID
  const renderWidgetContent = (widgetId: string) => {
    switch (widgetId) {
      case "recent-orders":
        return (
          <Card className="h-full border-0 shadow-none">
            <CardContent className="p-0 h-full">
              <Table>
                <TableHeader>
                  <TableRow>
                    <TableHead>Bestellung</TableHead>
                    <TableHead>Kunde</TableHead>
                    <TableHead>Liefertermin</TableHead>
                    <TableHead>Status</TableHead>
                    <TableHead className="text-right">Betrag</TableHead>
                  </TableRow>
                </TableHeader>
                <TableBody>
                  {recentOrders.map((order) => (
                    <TableRow key={order.id}>
                      <TableCell className="font-medium">{order.id}</TableCell>
                      <TableCell>{order.customer}</TableCell>
                      <TableCell>{order.date}</TableCell>
                      <TableCell>{order.status}</TableCell>
                      <TableCell className="text-right">{order.amount}</TableCell>
                    </TableRow>
                  ))}
                </TableBody>
              </Table>
            </CardContent>
          </Card>
        )

      case "menu-tiles":
        return (
          <div className="grid grid-cols-2 sm:grid-cols-2 md:grid-cols-3 lg:grid-cols-4 gap-2 h-full">
            {menuTiles.map((tile) => (
              <Card key={tile.id} className="hover:bg-muted/50 transition-colors cursor-pointer relative">
                <CardContent className="p-3 flex flex-col items-center justify-center text-center h-full">
                  <div className="flex items-center justify-center">
                    <tile.icon className="h-6 w-6 mb-1" />
                  </div>
                  <span className="text-sm font-medium">{tile.name}</span>
                  <button
                    onClick={(e) => {
                      e.stopPropagation()
                      toggleFavorite(tile.id)
                    }}
                    className="absolute top-1 right-1 text-muted-foreground hover:text-yellow-400"
                  >
                    <Star className={`h-3 w-3 ${tile.favorited ? "fill-yellow-400 text-yellow-400" : ""}`} />
                    <span className="sr-only">Zu Favoriten {tile.favorited ? "entfernen" : "hinzufügen"}</span>
                  </button>
                </CardContent>
              </Card>
            ))}
          </div>
        )

      case "quick-links":
        return (
          <Card className="h-full border-0 shadow-none">
            <CardContent className="h-full p-3">
              <div className="grid grid-cols-1 gap-1 h-full overflow-auto">
                {quickLinks.map((link, index) => (
                  <Link key={index} href={link.url} className="text-sm text-primary hover:underline">
                    {link.name}
                  </Link>
                ))}
              </div>
            </CardContent>
          </Card>
        )

      case "news-pinboard":
        return (
          <Card className="h-full border-0 shadow-none">
            <CardContent className="p-2 h-full">
              <Tabs defaultValue="news" className="h-full flex flex-col">
                <TabsList className="mb-2">
                  <TabsTrigger value="news">News</TabsTrigger>
                  <TabsTrigger value="notes">Notizen</TabsTrigger>
                </TabsList>
                <div className="flex-1 overflow-auto">
                  <TabsContent value="news" className="m-0 h-full">
                    <div className="space-y-2 overflow-auto">
                      {newsItems.map((item, index) => (
                        <div key={index} className="border-b pb-2 last:border-0">
                          <div className="flex justify-between items-start mb-1">
                            <h3 className="font-medium text-sm">{item.title}</h3>
                            <span className="text-xs text-muted-foreground">{item.date}</span>
                          </div>
                          <p className="text-xs text-muted-foreground">{item.content}</p>
                        </div>
                      ))}
                    </div>
                  </TabsContent>
                  <TabsContent value="notes" className="m-0 h-full flex flex-col">
                    <div className="flex flex-col gap-2 h-full">
                      <p className="text-xs text-muted-foreground">
                        Hier können Sie Ihre persönlichen Notizen hinzufügen.
                      </p>
                      <textarea
                        className="min-h-[80px] flex-1 rounded-md border border-input bg-background px-2 py-1 text-xs ring-offset-background focus-visible:outline-none focus-visible:ring-1 focus-visible:ring-ring focus-visible:ring-offset-1"
                        placeholder="Notiz hinzufügen..."
                      />
                      <Button size="sm" className="self-end text-xs py-1 px-2 h-7">Speichern</Button>
                    </div>
                  </TabsContent>
                </div>
              </Tabs>
            </CardContent>
          </Card>
        )

      default:
        return null
    }
  }

<<<<<<< HEAD
  const router = useRouter()
=======
  // Memoize the actual layout that will be rendered to prevent unnecessary re-calculations
  const currentLayouts = useMemo(() => layouts, [layouts]);
>>>>>>> 31f7116b

  return (
    <SidebarProvider defaultOpen={true}>
      {isLoading ? (
        <div className="flex justify-center items-center min-h-[400px]">
          <div className="animate-spin rounded-full h-12 w-12 border-b-2 border-primary"></div>
        </div>
      ) : (
        <DashboardContent 
          isEditMode={isEditMode}
          width={width}
          layouts={currentLayouts}
          setLayouts={setLayouts}
          menuTiles={menuTiles}
          setMenuTiles={setMenuTiles}
          toggleEditMode={toggleEditMode}
          saveLayout={saveLayout}
          handleRemoveWidget={handleRemoveWidget}
          toggleFavorite={toggleFavorite}
          recentAccessed={recentAccessed}
          handleLayoutChange={handleLayoutChange}
          getWidgetTitle={getWidgetTitle}
          renderWidgetContent={renderWidgetContent}
          recentOrders={recentOrders}
          quickLinks={quickLinks}
          newsItems={newsItems}
        />
      )}
    </SidebarProvider>
  )
}

// Separate component for the dashboard content
const DashboardContent = ({
  isEditMode,
  width,
  layouts,
  setLayouts,
  menuTiles,
  setMenuTiles,
  toggleEditMode,
  saveLayout,
  handleRemoveWidget,
  toggleFavorite,
  recentAccessed,
  handleLayoutChange,
  getWidgetTitle,
  renderWidgetContent,
  recentOrders,
  quickLinks,
  newsItems,
}: {
  isEditMode: boolean
  width: number
  layouts: Layouts
  setLayouts: React.Dispatch<React.SetStateAction<Layouts>>
  menuTiles: MenuTile[]
  setMenuTiles: React.Dispatch<React.SetStateAction<MenuTile[]>>
  toggleEditMode: () => void
  saveLayout: () => void
  handleRemoveWidget: (id: string) => void
  toggleFavorite: (id: string) => void
  recentAccessed: RecentItem[]
  handleLayoutChange: (currentLayout: Layout[], allLayouts: any) => void
  getWidgetTitle: (id: string) => string | null
  renderWidgetContent: (widgetId: string) => React.ReactNode
  recentOrders: Order[]
  quickLinks: QuickLink[]
  newsItems: NewsItem[]
}) => {

  const { state: sidebarState } = useSidebar()
  const router = useRouter()

<<<<<<< HEAD
=======
  const handleMenuClick = (id: string) => {
    // Navigate based on the clicked menu item
    switch(id) {
      case "inventory":
        router.push("/warehouse");  // Navigate to the inventory route
        break;
      // You can add more cases here for other menu items
      default:
        break;
    }
  };
  
  const handleInputFocus = () => {
    setShowResults(true)
  }

  const handleInputBlur = () => {
    // Delay hiding results to allow for click events
    setTimeout(() => setShowResults(false), 200)
  }

  const handleSearchResultSelect = (result: SearchResult) => {
    // Handle navigation based on result type
    switch (result.type) {
      case "customer":
        router.push(`/customers/${result.id}`)
        break
      case "sales_record":
        router.push(`/sales/${result.id}`)
        break
      case "parent_product":
        router.push(`/products/parent/${result.id}`)
        break
      case "variant_product":
        router.push(`/products/variant/${result.id}`)
        break
      case "box_slot":
        router.push(`/inventory/boxes/${result.id}`)
        break
      case "storage_location":
        router.push(`/inventory/locations/${result.id}`)
        break
      default:
        console.warn(`Unknown result type: ${result.type}`)
    }
    reset()
  }

  // Use memoized values for grid layout props to prevent unnecessary re-renders
  const gridBreakpoints = useMemo(() => ({ lg: 1200, md: 996, sm: 768, xs: 480, xxs: 0 }), []);
  const gridCols = useMemo(() => ({ lg: 12, md: 12, sm: 12, xs: 12, xxs: 12 }), []);
  const gridRowHeight = useMemo(() => 30, []);
  const gridMargin = useMemo<[number, number]>(() => [16, 16], [])
  
  // Generate a stable list of layout IDs to prevent re-renders
  const layoutKeys = useMemo(() => {
    if (!layouts || !layouts.lg) return [];
    return layouts.lg.map(item => item.i);
  }, [layouts]);

>>>>>>> 31f7116b
  return (
    <div className="flex h-screen">
      <Sidebar className="border-r fixed h-full z-[5]">
        <SidebarHeader>
          <div className="flex items-center justify-between px-2 py-2 mt-4">
            <div className="flex items-center gap-2">
              <SidebarTrigger className="flex md:flex" />
            </div>
          </div>
        </SidebarHeader>

        <SidebarContent>
          <SidebarGroup>
            <SidebarGroupLabel>Favoriten</SidebarGroupLabel>
            <SidebarGroupContent>
              <SidebarMenu>
                {menuTiles.filter((tile) => tile.favorited).length > 0 ? (
                  menuTiles
                    .filter((tile) => tile.favorited)
                    .map((item) => (
                      <SidebarMenuItem key={item.id}>
                        <SidebarMenuButton asChild>
                          <Link href="#" onClick={() => handleMenuClick(item.id)}>
                            <item.icon className="h-4 w-4" />
                            <span>{item.name}</span>
                          </Link>
                        </SidebarMenuButton>
                      </SidebarMenuItem>
                    ))
                ) : (
                  <div className="px-2 py-1 text-sm text-muted-foreground">
                    Keine Favoriten vorhanden. Klicken Sie auf den Stern bei einem Menüpunkt, um ihn zu den
                    Favoriten hinzuzufügen.
                  </div>
                )}
              </SidebarMenu>
            </SidebarGroupContent>
          </SidebarGroup>

          <SidebarGroup>
            <SidebarGroupLabel>Zuletzt aufgerufen</SidebarGroupLabel>
            <SidebarGroupContent>
              <SidebarMenu>
                {recentAccessed.map((item) => (
                  <SidebarMenuItem key={item.id}>
                    <SidebarMenuButton asChild>
                      <Link href="#">
                        {item.type === "Kunde" ? (
                          <Users className="h-4 w-4" />
                        ) : (
                          <ShoppingCart className="h-4 w-4" />
                        )}
                        <span>{item.name}</span>
                      </Link>
                    </SidebarMenuButton>
                  </SidebarMenuItem>
                ))}
              </SidebarMenu>
            </SidebarGroupContent>
          </SidebarGroup>
        </SidebarContent>
      </Sidebar>
      <div className="w-full h-full">
        <div className="relative">
          <div className="fixed inset-0 top-[60px] z-[1]" style={{ left: "50px" }}>
            <div className="h-[calc(100vh-180px)] bg-muted/20 rounded-lg w-full px-4">
              <div className="dashboard-grid-container w-full h-full">
                <ResponsiveGridLayout
                  className="layout"
                  layouts={layouts}
                  breakpoints={gridBreakpoints}
                  cols={gridCols}
                  rowHeight={gridRowHeight}
                  width={width}
                  margin={gridMargin}
                  onLayoutChange={handleLayoutChange}
                  isDraggable={isEditMode}
                  isResizable={isEditMode}
                  draggableHandle=".draggable-handle"
                  compactType="vertical"
                  useCSSTransforms={true}
                  preventCollision={false}
                >
                  {layoutKeys.map((key) => (
                    <div key={key} className="relative bg-card p-4 rounded-lg overflow-hidden shadow-sm border">
                      <DashboardWidget
                        id={key}
                        title={getWidgetTitle(key)}
                        isEditMode={isEditMode}
                        onRemove={isEditMode ? handleRemoveWidget : undefined}
                      >
                        {renderWidgetContent(key)}
                      </DashboardWidget>
                    </div>
                  ))}
                </ResponsiveGridLayout>
              </div>
            </div>
          </div>
        </div>
        
        <div className="fixed bottom-24 right-6 z-30">
          {isEditMode ? (
            <div className="flex items-center gap-2">
              <Button size="sm" onClick={saveLayout}>
                <Save className="h-4 w-4 mr-2" />
                Speichern
              </Button>
              <Button variant="outline" size="sm" onClick={toggleEditMode}>
                <X className="h-4 w-4 mr-2" />
                Abbrechen
              </Button>
            </div>
          ) : (
            <Button variant="outline" size="sm" onClick={toggleEditMode} className="bg-background shadow-md">
              <Edit className="h-4 w-4 mr-2" />
              Bearbeiten
            </Button>
          )}
        </div>
      </div>
    </div>
  )
}

export default Dashboard<|MERGE_RESOLUTION|>--- conflicted
+++ resolved
@@ -55,11 +55,8 @@
 import { Tabs, TabsContent, TabsList, TabsTrigger } from "@/components/ui/tabs"
 import { authService, csrfService } from '../../lib/auth/authService'
 import { API_URL } from '@/lib/config'
-/* Global search imports temporarily disabled
 import { useGlobalSearch, SearchResult } from "@/hooks/useGlobalSearch"
-import { NewSafeSearchResultsDropdown } from "./new-safe-search-results-dropdown"
-import { SimpleGlobalSearch } from "@/components/SimpleGlobalSearch"
-*/
+import { SearchResultsDropdown } from "./search-results-dropdown"
 import { useRouter } from "next/navigation"
 
 // Custom sidebar toggle that's always visible
@@ -661,12 +658,8 @@
     }
   }
 
-<<<<<<< HEAD
-  const router = useRouter()
-=======
   // Memoize the actual layout that will be rendered to prevent unnecessary re-calculations
   const currentLayouts = useMemo(() => layouts, [layouts]);
->>>>>>> 31f7116b
 
   return (
     <SidebarProvider defaultOpen={true}>
@@ -739,10 +732,10 @@
 }) => {
 
   const { state: sidebarState } = useSidebar()
+  const { query, setQuery, results, isLoading, error, reset, getAllResults } = useGlobalSearch()
+  const [showResults, setShowResults] = useState(false)
   const router = useRouter()
 
-<<<<<<< HEAD
-=======
   const handleMenuClick = (id: string) => {
     // Navigate based on the clicked menu item
     switch(id) {
@@ -803,7 +796,6 @@
     return layouts.lg.map(item => item.i);
   }, [layouts]);
 
->>>>>>> 31f7116b
   return (
     <div className="flex h-screen">
       <Sidebar className="border-r fixed h-full z-[5]">
@@ -812,6 +804,42 @@
             <div className="flex items-center gap-2">
               <SidebarTrigger className="flex md:flex" />
             </div>
+          </div>
+          <div className="px-2 pb-2 mt-2 relative">
+            <div className="relative">
+              <Search className="absolute left-2.5 top-2.5 h-4 w-4 text-muted-foreground" />
+              <Input 
+                type="search" 
+                placeholder="Suchen..." 
+                className="h-9 pl-8 pr-8"
+                value={query}
+                onChange={(e) => setQuery(e.target.value)}
+                onFocus={handleInputFocus}
+                onBlur={handleInputBlur}
+              />
+              {query && (
+                <button 
+                  className="absolute right-2 top-2 text-muted-foreground hover:text-foreground"
+                  onClick={() => {
+                    reset()
+                    setShowResults(false)
+                  }}
+                >
+                  <X className="h-4 w-4" />
+                </button>
+              )}
+            </div>
+            {error && (
+              <div className="mt-1 text-xs text-red-500">
+                Fehler beim Suchen. Bitte versuchen Sie es später erneut.
+              </div>
+            )}
+            <SearchResultsDropdown
+              results={getAllResults()}
+              isLoading={isLoading}
+              open={!!(showResults && (isLoading || (results && results.total_count > 0)))}
+              onSelect={handleSearchResultSelect}
+            />
           </div>
         </SidebarHeader>
 
@@ -929,4 +957,4 @@
   )
 }
 
-export default Dashboard+export default Dashboard
