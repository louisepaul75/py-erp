// app/inventory-management/page.tsx (or wherever your component lives)
"use client";
import React from "react";
import { useState, useEffect } from "react";
import { Search } from "lucide-react";
import { useRouter, usePathname, useSearchParams } from "next/navigation";
import ProductList from "../inventoryManagement/ProductList";
import ProductDetail from "../inventoryManagement/ProductDetail/ProductDetail";
import { productApi } from "@/lib/products/api";
import { Product, ApiResponse } from "../types/product";

// Import from centralized component library
import {
  Button,
  Card,
  CardContent,
  CardHeader,
  CardTitle,
  CardDescription,
  Input,
} from "@/components/ui";

interface InventoryManagementProps {
  initialVariantId?: string;
  initialParentId?: string;
}

export function InventoryManagement({ initialVariantId, initialParentId }: InventoryManagementProps) {
  const [selectedItem, setSelectedItem] = useState<number | string | null>(
    initialVariantId ? parseInt(initialVariantId) : 
    initialParentId ? parseInt(initialParentId) : ""
  );
  const [searchTerm, setSearchTerm] = useState("");
  const [products, setProducts] = useState<Product[]>([]);
  const [filteredProducts, setFilteredProducts] = useState<Product[]>([]);
  const [selectedProduct, setSelectedProduct] = useState<Product>({
    id: 0,
    name: "",
    sku: "",
    description: "",
    is_active: false,
    is_discontinued: false,
    is_new: false,
    release_date: null,
    created_at: "",
    updated_at: "",
    weight: null,
    length_mm: null,
    width_mm: null,
    height_mm: null,
    name_en: "",
    short_description: "",
    short_description_en: "",
    description_en: "",
    keywords: "",
    legacy_id: "",
    legacy_base_sku: "",
    is_hanging: false,
    is_one_sided: false,
    images: [],
    primary_image: null,
    category: null,
    tags: [],
    variants_count: 0,
  });
  
  const [pagination, setPagination] = React.useState<{
    pageIndex: number;
    pageSize: number;
  }>({
    pageIndex: 0,
    pageSize: 20,
  });
  const [isLoading, setIsLoading] = useState(false);
  const router = useRouter();
  const pathname = usePathname();

  // Update fetchProducts useEffect to handle both IDs
  useEffect(() => {
    const fetchProducts = async () => {
      try {
        console.log("Fetching products...");
        setIsLoading(true);
        const response = (await productApi.getProducts({
          page: pagination.pageIndex + 1,
          page_size: pagination.pageSize,
        })) as ApiResponse;

<<<<<<< HEAD
        if (!response?.results) {
          setProducts([]);
          setFilteredProducts([]);
          setSelectedItem(null);
          return;
        }
=======
        // Log raw API response
        console.log("Raw API Response:", response);
>>>>>>> 5baeaf20

        setProducts(response.results);
        setFilteredProducts(response.results);
        
        // Handle initial product selection
        if (initialVariantId || initialParentId) {
          const id = initialVariantId || initialParentId;
          const initialProduct = response.results.find(
            (product) => product.id === parseInt(id!)
          );
          if (initialProduct) {
            setSelectedItem(initialProduct.id);
            setSelectedProduct(initialProduct);
          }
<<<<<<< HEAD
        } else if (response.results.length > 0) {
          // Only set default selection if there are results
          setSelectedItem(response.results[0].id);
          if (!selectedProduct.id) {
            setSelectedProduct(response.results[0]);
=======
        } else {
          // Default behavior
          if (response.results && response.results.length > 0) {
            setSelectedItem(response.results[0]?.id || null);
            if (!selectedProduct?.id) {
              setSelectedProduct(response.results[0]);
            }
          } else {
            setSelectedItem(null);
>>>>>>> 5baeaf20
          }
        }
        
        console.log("Fetched products:", response);
      } catch (error) {
        console.error("Error fetching products:", error);
        setProducts([]);
        setFilteredProducts([]);
        setSelectedItem(null);
      } finally {
        setIsLoading(false);
      }
    };
    fetchProducts();
  }, [pagination.pageIndex, pagination.pageSize, initialVariantId, initialParentId]);

  useEffect(() => {
    // Log products state before filtering
    console.log("Products state before filtering:", products);
    console.log("Filtering products by search term");
    // Ensure products is an array before filtering
    if (Array.isArray(products)) {
      setFilteredProducts(
        products.filter(
          (product) =>
            product.sku.toLowerCase().includes(searchTerm.toLowerCase()) ||
            product.name.toLowerCase().includes(searchTerm.toLowerCase())
        )
      );
    } else {
      // If products isn't an array (e.g., initially undefined), set filteredProducts to empty
      setFilteredProducts([]); 
    }
  }, [searchTerm, products]);

  // Update product selection handling
  useEffect(() => {
    if (selectedItem) {
      const selected = filteredProducts.find(
        (product) => product.id === selectedItem
      );
    
      if (selected) {
        setSelectedProduct(selected);
        const newPath = selected.variants_count > 0
          ? `/products/parent/${selected.id}`
          : `/products/variant/${selected.id}`;
        
        if (pathname !== newPath) {
          router.push(newPath);
        }
      }
    }
  }, [selectedItem, filteredProducts, pathname, router]);

  return (
    <div className="container mx-auto py-8 px-4 md:px-6">
      <div className="max-w-full mx-auto">
        <Card>
          <CardHeader >
            <div className="flex items-center justify-between">
              <div>
                <CardTitle className="text-2xl font-bold text-primary">Produkte</CardTitle>
                <CardDescription>Verwalten Sie Ihre Produkte und Varianten</CardDescription>
              </div>
              <div className="relative w-80">
                <Search className="absolute left-3 top-1/2 -translate-y-1/2 text-slate-400" />
                <Input
                  type="search"
                  placeholder="Suche nach Produkt..."
                  value={searchTerm}
                  onChange={(e) => setSearchTerm(e.target.value)}
                  className="pl-10"
                />
              </div>
            </div>
          </CardHeader>
          <CardContent className="p-0 ">
            <div className="flex overflow-hidden h-[calc(100vh-15rem)]">
              <div className="w-1/3 border-r  dark:border-slate-800">
                <ProductList
                  showSidebar={true}
                  searchTerm={searchTerm}
                  setSearchTerm={setSearchTerm}
                  filteredProducts={filteredProducts}
                  selectedItem={selectedItem}
                  setSelectedItem={setSelectedItem}
                  pagination={pagination}
                  setPagination={setPagination}
                  isLoading={isLoading}
                />
              </div>
              <div className="w-2/3">
                <ProductDetail
                  selectedItem={selectedItem}
                  selectedProduct={selectedProduct}
                />
              </div>
            </div>
          </CardContent>
        </Card>
      </div>
    </div>
  );
}

// Default export for the page
export default function InventoryManagementPage() {
  return <InventoryManagement />;
}<|MERGE_RESOLUTION|>--- conflicted
+++ resolved
@@ -86,17 +86,15 @@
           page_size: pagination.pageSize,
         })) as ApiResponse;
 
-<<<<<<< HEAD
+        // Log raw API response for debugging
+        console.log("Raw API Response:", response);
+
         if (!response?.results) {
           setProducts([]);
           setFilteredProducts([]);
           setSelectedItem(null);
           return;
         }
-=======
-        // Log raw API response
-        console.log("Raw API Response:", response);
->>>>>>> 5baeaf20
 
         setProducts(response.results);
         setFilteredProducts(response.results);
@@ -111,13 +109,6 @@
             setSelectedItem(initialProduct.id);
             setSelectedProduct(initialProduct);
           }
-<<<<<<< HEAD
-        } else if (response.results.length > 0) {
-          // Only set default selection if there are results
-          setSelectedItem(response.results[0].id);
-          if (!selectedProduct.id) {
-            setSelectedProduct(response.results[0]);
-=======
         } else {
           // Default behavior
           if (response.results && response.results.length > 0) {
@@ -127,7 +118,6 @@
             }
           } else {
             setSelectedItem(null);
->>>>>>> 5baeaf20
           }
         }
         
