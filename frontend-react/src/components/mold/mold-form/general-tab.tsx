"use client";

import { useState } from "react";
import {
  Form,
  FormControl,
  FormDescription,
  FormField,
  FormItem,
  FormLabel,
  FormMessage,
} from "@/components/ui/form";
import {
  Select,
  SelectContent,
  SelectItem,
  SelectTrigger,
  SelectValue,
} from "@/components/ui/select";
import {
  AlertTriangle,
  Check,
  Minus,
  Barcode,
  ChevronDown,
  Plus,
  Trash,
} from "lucide-react";
import { Input } from "@/components/ui/input";
import { Button } from "@/components/ui/button";
import { Switch } from "@/components/ui/switch";
import { DatePickerField } from "@/components/mold/form/date-picker-field";
import { TagSelector } from "@/components/mold/form/tag-selector";
import { ImageUploader } from "@/components/mold/form/image-uploader";
import type { UseFormReturn } from "react-hook-form";
import type { MoldFormValues } from "@/components/mold/form/mold-form-schema";
import type { Technology } from "@/types/mold/technology";
import type { Alloy } from "@/types/mold/alloy";
import type { Tag } from "@/types/mold/tag";
import type { MoldSize } from "@/types/mold/mold-size";
import { MoldActivityStatus } from "@/types/mold/mold";
import type { Mold } from "@/types/mold/mold";
import useAppTranslation from "@/hooks/useTranslationWrapper";
import {
  DropdownMenu,
  DropdownMenuContent,
  DropdownMenuItem,
  DropdownMenuSeparator,
  DropdownMenuTrigger,
} from "@/components/ui/dropdown-menu";

/**
 * Props for the GeneralTab component
 */
interface GeneralTabProps {
  form: UseFormReturn<MoldFormValues>;
  mode: "create" | "edit" | "duplicate";
  mold: Mold | null;
  technologies: Technology[];
  alloys: Alloy[];
  tags: Tag[];
  moldSizes: MoldSize[];
  onSubmit: (data: MoldFormValues) => Promise<void>;
  onScanBarcode: () => void;
  onOpenLocationDialog: () => void;
  onAddTechnology: () => void;
  onDeleteTechnology: (name: string) => void;
  onAddMoldSize: () => void;
  onDeleteMoldSize: (name: string ) => void;
}

/**
 * Render the status icon based on the mold status
 */
function renderStatusIcon(
  isActive: boolean,
  activityStatus?: MoldActivityStatus
) {
  if (!activityStatus) {
    return isActive ? (
      <Check className="h-4 w-4 text-green-500" />
    ) : (
      <Minus className="h-4 w-4 text-amber-500" />
    );
  }

  switch (activityStatus) {
    case MoldActivityStatus.ACTIVE:
      return <Check className="h-4 w-4 text-green-500" />;
    case MoldActivityStatus.INACTIVE:
      return <Minus className="h-4 w-4 text-amber-500" />;
    case MoldActivityStatus.MIXED:
      return <AlertTriangle className="h-4 w-4 text-blue-500" />;
  }
}

/**
 * Render the status text based on the mold status
 */
function renderStatusText(
  isActive: boolean,
  activityStatus?: MoldActivityStatus
) {
  if (!activityStatus) {
    return isActive ? "Active" : "Inactive";
  }

  switch (activityStatus) {
    case MoldActivityStatus.ACTIVE:
      return "Active";
    case MoldActivityStatus.INACTIVE:
      return "Inactive";
    case MoldActivityStatus.MIXED:
      return "Mixed";
  }
}

/**
 * General tab for the mold form
 */
export function GeneralTab({
  form,
  mode,
  mold,
  technologies,
  alloys,
  tags,
  moldSizes,
  onSubmit,
  onScanBarcode,
  onOpenLocationDialog,
  onAddTechnology,
  onDeleteTechnology,
  onAddMoldSize,
  onDeleteMoldSize,
}: GeneralTabProps) {
  const [statusChanged, setStatusChanged] = useState(false);

  const { t } = useAppTranslation("mold");



  return (
    <Form {...form}>
      <form
        id="mold-form"
        onSubmit={form.handleSubmit(onSubmit)}
        className="space-y-8"
      >
        {/* Activity Status */}
        <FormField
          control={form.control}
          name="isActive"
          render={({ field }) => (
            <FormItem className="flex flex-row items-center justify-between rounded-lg border p-4">
              <div className="space-y-0.5">
                <FormLabel className="text-base">
                  {t("activity_status_label")}
                </FormLabel>
                <FormDescription className="flex items-center gap-2">
                  {mold?.activityStatus && mode === "edit" && (
                    <>
                      {renderStatusIcon(field.value, mold.activityStatus)}
                      <span>
                        {t("current_status_prefix")}{" "}
                        {renderStatusText(field.value, mold.activityStatus)}
                      </span>
                    </>
                  )}
                  {(!mold?.activityStatus || mode !== "edit") && (
                    <>{t("set_active_instruction")}</>
                  )}
                </FormDescription>
                {statusChanged && (
                  <div className="mt-2 text-amber-500 flex items-center gap-2 text-sm">
                    <AlertTriangle className="h-4 w-4" />
                    <span>{t("warning_status")}</span>
                  </div>
                )}
              </div>
              <FormControl>
                <Switch
                  checked={field.value}
                  onCheckedChange={(checked) => {
                    field.onChange(checked);
                    setStatusChanged(true);
                  }}
                />
              </FormControl>
            </FormItem>
          )}
        />

        <div className="grid grid-cols-1 lg:grid-cols-2 gap-8">
          <div className="space-y-6">
            {/* Left Column */}
            <FormField
              control={form.control}
              name="legacyMoldNumber"
              render={({ field }) => (
                <FormItem>
                  <FormLabel>{t("legacy_mold_number")}</FormLabel>
                  <FormControl>
                    <Input {...field} placeholder="Enter legacy mold number" />
                  </FormControl>
                  <FormMessage />
                </FormItem>
              )}
            />

            <FormField
              control={form.control}
              name="moldNumber"
              render={({ field }) => (
                <FormItem>
                  <FormLabel>{t("mold_number_label")}</FormLabel>
                  <FormControl>
                    <Input
                      {...field}
                      placeholder="F1xxxx"
                      disabled={true}
                      className="bg-muted"
                    />
                  </FormControl>
                  <FormDescription>
                    {mode === "create" || mode === "duplicate"
                      ? t("mold_number_description_create")
                      : t("mold_number_description_edit")}
                  </FormDescription>
                  <FormMessage />
                </FormItem>
              )}
            />

            <FormField
              control={form.control}
              name="technology"
              render={({ field }) => (
                <FormItem>
                  <FormLabel>{t("entity_technology")}</FormLabel>
<<<<<<< HEAD
                  <DropdownMenu>
                    <DropdownMenuTrigger asChild>
                      <Button
                        variant="outline"
                        className="w-full justify-between"
                      >
                        <span>{field.value || "Zweck auswählen"}</span>
                        <ChevronDown className="ml-2 h-4 w-4 shrink-0 opacity-50" />
                      </Button>
                    </DropdownMenuTrigger>
                    <DropdownMenuContent className="w-[var(--radix-dropdown-menu-trigger-width)]">
                      {technologies.map((tech) => (
                        <DropdownMenuItem
                          key={tech.id}
                          onSelect={() => field.onChange(tech.name)}
                          className="flex items-center justify-between"
                        >
                          {tech.name}
                          {field.value === tech.name && (
                            <Check className="h-4 w-4 ml-2" />
                          )}
                        </DropdownMenuItem>
                      ))}
                      <DropdownMenuSeparator />
                      <DropdownMenuItem
                        onSelect={(e) => {
                          e.preventDefault();
                          onAddTechnology();
                        }}
                        className="text-primary flex items-center"
                      >
                        <Plus className="h-4 w-4 mr-2" /> {t("new_purpose")}
                      </DropdownMenuItem>
                      {field.value && (
                        <DropdownMenuItem
                          onSelect={(e) => {
                            e.preventDefault();
                            onDeleteTechnology(field.value);
                            field.onChange("");
                          }}
                          className="text-destructive flex items-center"
                        >
                          <Trash className="h-4 w-4 mr-2" />{" "}
                          {t("delete_purpose")}
                        </DropdownMenuItem>
                      )}
                    </DropdownMenuContent>
                  </DropdownMenu>
=======
                  <Select
                    onValueChange={field.onChange}
                    defaultValue={field.value}
                    value={field.value}
                  >
                    <FormControl>
                      <SelectTrigger>
                        <SelectValue
                          placeholder={t("technology_placeholder")}
                        />
                      </SelectTrigger>
                    </FormControl>
                    <SelectContent>
                      {technologies.map((tech: Technology | string) => {
                        const value = typeof tech === 'string' ? tech : tech.name;
                        const id = typeof tech === 'string' ? tech : tech.id;
                        return (
                          <SelectItem key={id} value={value}>
                            {value}
                          </SelectItem>
                        );
                      })}
                    </SelectContent>
                  </Select>
>>>>>>> d39fb82f
                  <FormMessage />
                </FormItem>
              )}
            />

            <FormField
              control={form.control}
              name="alloy"
              render={({ field }) => (
                <FormItem>
                  <FormLabel>{t("entity_alloy")}</FormLabel>
                  <Select
                    onValueChange={field.onChange}
                    defaultValue={field.value}
                    value={field.value}
                  >
                    <FormControl>
                      <SelectTrigger>
                        <SelectValue placeholder={t("alloy_placeholder")} />
                      </SelectTrigger>
                    </FormControl>
                    <SelectContent>
                      {alloys.map((alloy) => (
                        <SelectItem key={alloy.id} value={alloy.name}>
                          {alloy.name}
                        </SelectItem>
                      ))}
                    </SelectContent>
                  </Select>
                  <FormMessage />
                </FormItem>
              )}
            />

            <FormField
              control={form.control}
              name="moldSize"
              render={({ field }) => (
                <FormItem>
                  <FormLabel>Mold Size</FormLabel>
                  <DropdownMenu>
                    <DropdownMenuTrigger asChild>
                      <Button
                        variant="outline"
                        className="w-full justify-between"
                      >
                        <span>{field.value || "Größe auswählen"}</span>
                        <ChevronDown className="ml-2 h-4 w-4 shrink-0 opacity-50" />
                      </Button>
                    </DropdownMenuTrigger>
                    <DropdownMenuContent className="w-[var(--radix-dropdown-menu-trigger-width)]">
                      {moldSizes.map((size) => (
                        <DropdownMenuItem
                          key={size.id}
                          onSelect={() => field.onChange(size.name)}
                          className="flex items-center justify-between"
                        >
                          {size.name}
                          {field.value === size.name && (
                            <Check className="h-4 w-4 ml-2" />
                          )}
                        </DropdownMenuItem>
                      ))}
                      <DropdownMenuSeparator />
                      <DropdownMenuItem
                        onSelect={(e) => {
                          e.preventDefault();
                          onAddMoldSize();
                        }}
                        className="text-primary flex items-center"
                      >
                        <Plus className="h-4 w-4 mr-2" /> {t("add_size")}
                      </DropdownMenuItem>
                      {field.value && (
                        <DropdownMenuItem
                          onSelect={(e) => {
                            e.preventDefault();
                            onDeleteMoldSize(field.value);
                            field.onChange("");
                          }}
                          className="text-destructive flex items-center"
                        >
                          <Trash className="h-4 w-4 mr-2" /> {t("delete_size")}
                        </DropdownMenuItem>
                      )}
                    </DropdownMenuContent>
                  </DropdownMenu>
                  <FormMessage />
                </FormItem>
              )}
            />
          </div>

          <div className="space-y-6">
            {/* Right Column */}
            <FormField
              control={form.control}
              name="warehouseLocation"
              render={({ field }) => (
                <FormItem>
                  <FormLabel>{t("warehouse_location_label")}</FormLabel>
                  <div className="flex gap-2">
                    <FormControl>
                      <Input
                        {...field}
                        placeholder="Select warehouse location"
                        readOnly
                        onClick={onOpenLocationDialog}
                        className="cursor-pointer"
                      />
                    </FormControl>
                    <Button
                      type="button"
                      variant="outline"
                      size="icon"
                      onClick={onScanBarcode}
                      title={t("scan_barcode_title")}
                    >
                      <Barcode className="h-4 w-4" />
                    </Button>
                  </div>
                  <FormDescription>
                    {t("warehouse_location_description")}
                  </FormDescription>
                  <FormMessage />
                </FormItem>
              )}
            />

            <FormField
              control={form.control}
              name="numberOfArticles"
              render={({ field }) => (
                <FormItem>
                  <FormLabel>{t("number_of_articles_label")}</FormLabel>
                  <FormControl>
                    <Input
                      type="number"
                      value={field.value}
                      disabled
                      className="bg-muted cursor-not-allowed"
                    />
                  </FormControl>
                  <FormDescription>
                    {t("number_of_articles_description")}
                  </FormDescription>
                  <FormMessage />
                </FormItem>
              )}
            />

            {/* Date Picker Fields */}
            <DatePickerField
              control={form.control}
              name="startDate"
              label={t("start_date_label")}
            />

            <DatePickerField
              control={form.control}
              name="endDate"
              label={t("end_date_label")}
            />

            {/* Image Uploader */}
            <ImageUploader control={form.control} name="imageUrl" />
          </div>
        </div>

        {/* Tag Selector */}
        <TagSelector control={form.control} name="tags" tags={tags} />
      </form>
    </Form>
  );
}<|MERGE_RESOLUTION|>--- conflicted
+++ resolved
@@ -238,14 +238,13 @@
               render={({ field }) => (
                 <FormItem>
                   <FormLabel>{t("entity_technology")}</FormLabel>
-<<<<<<< HEAD
                   <DropdownMenu>
                     <DropdownMenuTrigger asChild>
                       <Button
                         variant="outline"
                         className="w-full justify-between"
                       >
-                        <span>{field.value || "Zweck auswählen"}</span>
+                        <span>{field.value || t("technology_placeholder")}</span>
                         <ChevronDown className="ml-2 h-4 w-4 shrink-0 opacity-50" />
                       </Button>
                     </DropdownMenuTrigger>
@@ -287,32 +286,6 @@
                       )}
                     </DropdownMenuContent>
                   </DropdownMenu>
-=======
-                  <Select
-                    onValueChange={field.onChange}
-                    defaultValue={field.value}
-                    value={field.value}
-                  >
-                    <FormControl>
-                      <SelectTrigger>
-                        <SelectValue
-                          placeholder={t("technology_placeholder")}
-                        />
-                      </SelectTrigger>
-                    </FormControl>
-                    <SelectContent>
-                      {technologies.map((tech: Technology | string) => {
-                        const value = typeof tech === 'string' ? tech : tech.name;
-                        const id = typeof tech === 'string' ? tech : tech.id;
-                        return (
-                          <SelectItem key={id} value={value}>
-                            {value}
-                          </SelectItem>
-                        );
-                      })}
-                    </SelectContent>
-                  </Select>
->>>>>>> d39fb82f
                   <FormMessage />
                 </FormItem>
               )}
