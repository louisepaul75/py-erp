--- conflicted
+++ resolved
@@ -70,10 +70,17 @@
     docker exec pyerp-prod bash -c "cd /app/frontend-react && NODE_ENV=development NEXT_TELEMETRY_DISABLED=1 npm run dev -- --port 3000 --hostname 0.0.0.0"
 fi
 
-<<<<<<< HEAD
-echo "Container is running in background"
-echo "View logs with: docker logs -f pyerp-prod"
-=======
+echo -e "\nContainer is running in the background. Use 'docker logs pyerp-prod' to view logs again."
+
+# Start the monitoring container
+echo "Starting monitoring container..."
+docker-compose -f docker/docker-compose.monitoring.yml up -d
+
+echo -e "\nMonitoring services:"
+echo -e "- Elasticsearch: http://localhost:9200"
+echo -e "- Kibana: http://localhost:5601"
+echo -e "Monitoring container logs: docker logs pyerp-elastic-kibana"
+
 # Wait for Elasticsearch to be ready before running setup
 echo "Waiting for Elasticsearch to become available..."
 for i in {1..30}; do
@@ -125,5 +132,4 @@
     echo "Please check container logs: docker logs pyerp-prod"
 fi
 
-echo "--- Health Checks Complete ---"
->>>>>>> 62c4e5e8
+echo "--- Health Checks Complete ---"