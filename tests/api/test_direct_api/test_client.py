"""
Unit tests for the DirectAPIClient class.

These tests verify that the DirectAPIClient correctly handles API requests,
session management, and response parsing.
"""

import unittest
from unittest.mock import MagicMock, patch

import pandas as pd
import pytest

from pyerp.external_api.legacy_erp.client import DirectAPIClient
from pyerp.external_api.legacy_erp.exceptions import ResponseError


class TestDirectAPIClient(unittest.TestCase):
    """Test cases for the DirectAPIClient class."""

    def setUp(self):
        """Set up test fixtures."""
        self.client = DirectAPIClient(
            host="localhost",
            port=8080,
            username="test",
            password="test",
        )

        # Sample 4D API response
        self.sample_response = {
            "__DATACLASS": "Artikel_Familie",
            "__entityModel": "Artikel_Familie",
            "__GlobalStamp": 0,
            "__COUNT": 3,
            "__FIRST": 0,
            "__ENTITIES": [
                {
                    "__KEY": "key1",
                    "UID": "uid1",
                    "Bezeichnung": "Item 1",
                },
                {
                    "__KEY": "key2",
                    "UID": "uid2",
                    "Bezeichnung": "Item 2",
                },
                {
                    "__KEY": "key3",
                    "UID": "uid3",
                    "Bezeichnung": "Item 3",
                },
            ],
        }

    @patch("pyerp.external_api.legacy_erp.client.DirectAPIClient._make_request")
    def test_fetch_table_success(self, mock_make_request):
        """Test successful table fetch."""
        mock_response = MagicMock()
        mock_response.json.return_value = self.sample_response
        mock_make_request.return_value = mock_response

        # Call the method
        result = self.client.fetch_table("Artikel_Familie", top=10)

        # Verify the result
        self.assertIsInstance(result, pd.DataFrame)
        self.assertEqual(len(result), 3)
        self.assertEqual(result.iloc[0]["Bezeichnung"], "Item 1")

        # Verify the request was made correctly
        mock_make_request.assert_called_once_with(
            "GET",
            "Artikel_Familie",
            params={
                "$top": 10,
                "$skip": 0,
                "new_data_only": "true"
            },
        )

<<<<<<< HEAD
    @patch("pyerp.direct_api.client.DirectAPIClient._make_request")
=======
    @patch("pyerp.external_api.legacy_erp.client.DirectAPIClient._make_request")
    def test_fetch_table_pagination(self, mock_make_request):
        """Test table fetch with pagination."""
        first_response = MagicMock()
        first_response.json.return_value = {
            "__DATACLASS": "Artikel_Familie",
            "__entityModel": "Artikel_Familie",
            "__COUNT": 5,  # Total count is 5
            "__FIRST": 0,
            "__ENTITIES": [
                {"__KEY": "key1", "UID": "uid1", "Bezeichnung": "Item 1"},
                {"__KEY": "key2", "UID": "uid2", "Bezeichnung": "Item 2"},
            ],
        }

        # Setup second response
        second_response = MagicMock()
        second_response.json.return_value = {
            "__DATACLASS": "Artikel_Familie",
            "__entityModel": "Artikel_Familie",
            "__COUNT": 5,
            "__FIRST": 2,
            "__ENTITIES": [
                {"__KEY": "key3", "UID": "uid3", "Bezeichnung": "Item 3"},
                {"__KEY": "key4", "UID": "uid4", "Bezeichnung": "Item 4"},
                {"__KEY": "key5", "UID": "uid5", "Bezeichnung": "Item 5"},
            ],
        }

        # Configure mock to return different responses
        mock_make_request.side_effect = [first_response, second_response]

        # Call the method with top=2 to trigger pagination
        result = self.client.fetch_table("Artikel_Familie", top=2)

        # Verify the result
        self.assertIsInstance(result, pd.DataFrame)
        self.assertEqual(len(result), 5)  # Should have all 5 records
        self.assertEqual(result.iloc[2]["Bezeichnung"], "Item 3")

        # Verify both requests were made
        self.assertEqual(mock_make_request.call_count, 2)
        mock_make_request.assert_has_calls(
            [
                unittest.mock.call(
                    "GET",
                    "Artikel_Familie",
                    params={
                        "$top": 2,
                        "$skip": 0,
                        "new_data_only": "true"
                    },
                ),
                unittest.mock.call(
                    "GET",
                    "Artikel_Familie",
                    params={
                        "$top": 2,
                        "$skip": 2,
                        "new_data_only": "true"
                    },
                ),
            ]
        )

    @patch("pyerp.external_api.legacy_erp.client.DirectAPIClient._make_request")
>>>>>>> 1f26827d
    def test_fetch_table_error_handling(self, mock_make_request):
        """Test error handling during table fetch."""
        mock_make_request.side_effect = ResponseError(
            404,
            "Not found",
            "Resource not found",
        )

        # Verify the exception is propagated
        with pytest.raises(ResponseError):
            self.client.fetch_table("Artikel_Familie")

    @patch("pyerp.external_api.legacy_erp.client.DirectAPIClient._make_request")
    def test_push_field_success(self, mock_make_request):
        """Test successful field update."""
        mock_response = MagicMock()
        mock_response.status_code = 200
        mock_make_request.return_value = mock_response

        # Call the method
        result = self.client.push_field(
            "Artikel_Familie",
            "key1",
            "Bezeichnung",
            "New Name",
        )

        # Verify the result
        assert result is True

        # Verify the request was made correctly
        mock_make_request.assert_called_once_with(
            "PUT",
            "Artikel_Familie/key1/Bezeichnung",
            data={"value": "New Name"},
        )

    @patch("pyerp.external_api.legacy_erp.client.DirectAPIClient._make_request")
    def test_push_field_error(self, mock_make_request):
        """Test error handling during field update."""
        mock_make_request.side_effect = ResponseError(
            404,
            "Not found",
            "Record not found",
        )

        # Verify the exception is propagated
        with pytest.raises(ResponseError):
            self.client.push_field(
                "Artikel_Familie",
                "invalid_key",
                "Bezeichnung",
                "New Name",
            )


if __name__ == "__main__":
    unittest.main()<|MERGE_RESOLUTION|>--- conflicted
+++ resolved
@@ -79,9 +79,6 @@
             },
         )
 
-<<<<<<< HEAD
-    @patch("pyerp.direct_api.client.DirectAPIClient._make_request")
-=======
     @patch("pyerp.external_api.legacy_erp.client.DirectAPIClient._make_request")
     def test_fetch_table_pagination(self, mock_make_request):
         """Test table fetch with pagination."""
@@ -148,7 +145,6 @@
         )
 
     @patch("pyerp.external_api.legacy_erp.client.DirectAPIClient._make_request")
->>>>>>> 1f26827d
     def test_fetch_table_error_handling(self, mock_make_request):
         """Test error handling during table fetch."""
         mock_make_request.side_effect = ResponseError(
