#!/bin/bash

# Initialize variables for optional parameters
RUN_TESTS=""
USE_CACHE="yes"

# Parse command line arguments
while [[ $# -gt 0 ]]; do
    case $1 in
        --tests)
            if [ -z "$2" ]; then
                echo "Error: --tests requires a parameter (e.g. ui)"
                exit 1
            fi
            RUN_TESTS="$2"
            shift 2
            ;;
        --no-cache)
            USE_CACHE="no"
            shift
            ;;
        *)
            echo "Unknown parameter: $1"
            echo "Usage: $0 [--tests ui] [--no-cache]"
            exit 1
            ;;
    esac
done

# Stop the existing container
echo "Stopping existing pyerp-dev container..."
docker stop pyerp-dev || true

# Remove the existing container
echo "Removing existing pyerp-dev container..."
docker rm pyerp-dev || true

# Uncomment to clean up build cache if needed
# docker buildx prune -a

# Rebuild the Docker image
if [ "$USE_CACHE" == "no" ]; then
    echo "Rebuilding Docker image for development (no cache)..."
    docker build --no-cache -t pyerp-dev-image -f docker/Dockerfile.dev .
else
    echo "Rebuilding Docker image for development (using cache)..."
    docker build -t pyerp-dev-image -f docker/Dockerfile.dev .
fi

# Check if .env.dev exists and prepare env_file argument
ENV_FILE="config/env/.env.dev"
if [ -f "$ENV_FILE" ]; then
    echo "Found $ENV_FILE, will use it for environment variables"
    ENV_ARG="--env-file $ENV_FILE"
else
    echo "No $ENV_FILE found, will use development settings with SQLite fallback"
    ENV_ARG="-e DJANGO_SETTINGS_MODULE=pyerp.config.settings.development -e PYERP_ENV=dev"
fi

# Add monitoring environment variables
MONITORING_ENV="-e ELASTICSEARCH_HOST=localhost -e ELASTICSEARCH_PORT=9200 -e KIBANA_HOST=localhost -e KIBANA_PORT=5601 -e SENTRY_DSN=https://development@sentry.example.com/1"

# Start a new container
echo "Starting new pyerp-dev container..."
docker run -d \
  --name pyerp-dev \
  $ENV_ARG \
  $MONITORING_ENV \
  -p 8050:8050 \
  -p 3000:3000 \
  -p 6379:6379 \
  -p 80:80 \
  -p 9200:9200 \
  -p 5601:5601 \
  -v $(pwd):/app \
  -v pyerp_elasticsearch_data:/var/lib/elasticsearch \
  pyerp-dev-image \
<<<<<<< HEAD
  bash -c "cd /app && bash /app/docker/ensure_static_dirs.sh && bash /app/docker/install_monitoring.sh && /usr/bin/supervisord -n -c /etc/supervisor/conf.d/supervisord.conf"
=======
  bash -c "cd /app && bash /app/docker/ensure_static_dirs.sh && bash /app/docker/ensure_frontend_deps.sh && /usr/bin/supervisord -n -c /etc/supervisor/conf.d/supervisord.conf"
>>>>>>> 2fb27196

# Show the last 50 lines of container logs
echo "Showing last 50 lines of container logs..."
docker logs --tail 50 pyerp-dev || true

<<<<<<< HEAD
echo -e "\nContainer is running in the background. Use 'docker logs pyerp-dev' to view logs again."
echo -e "\nMonitoring services:"
echo -e "- Elasticsearch: http://localhost:9200"
echo -e "- Kibana: http://localhost:5601"
echo -e "- Sentry: Integrated with Django application"

# Ask the user if they want to set up remote monitoring
echo ""
read -p "Would you like to set up the monitoring system on the remote server (192.168.73.65)? (y/n): " setup_remote

if [[ $setup_remote == "j" || $setup_remote == "J" || $setup_remote == "y" || $setup_remote == "Y" ]]; then
    # Run the setup_monitoring_complete.sh script
    echo "Starting remote monitoring setup..."
    bash ./setup_monitoring_complete.sh
else
    echo "Remote monitoring setup skipped."
fi
=======
# Run tests only if the --tests parameter was provided
if [ -n "$RUN_TESTS" ]; then
    case "$RUN_TESTS" in
        "ui")
            echo "Running frontend tests..."
            docker exec pyerp-dev bash -c "cd /app/frontend-react && npm test -- --silent || echo 'Tests may fail initially, but the setup is complete.'"
            ;;
        *)
            echo "Unknown test type: $RUN_TESTS"
            echo "Supported test types: ui"
            ;;
    esac
fi

echo -e "\nContainer is running in the background. Use 'docker logs pyerp-dev' to view logs again."
echo -e "To run frontend tests manually, use: docker exec -it pyerp-dev bash -c 'cd /app/frontend-react && npm test'"
>>>>>>> 2fb27196
<|MERGE_RESOLUTION|>--- conflicted
+++ resolved
@@ -75,35 +75,12 @@
   -v $(pwd):/app \
   -v pyerp_elasticsearch_data:/var/lib/elasticsearch \
   pyerp-dev-image \
-<<<<<<< HEAD
-  bash -c "cd /app && bash /app/docker/ensure_static_dirs.sh && bash /app/docker/install_monitoring.sh && /usr/bin/supervisord -n -c /etc/supervisor/conf.d/supervisord.conf"
-=======
-  bash -c "cd /app && bash /app/docker/ensure_static_dirs.sh && bash /app/docker/ensure_frontend_deps.sh && /usr/bin/supervisord -n -c /etc/supervisor/conf.d/supervisord.conf"
->>>>>>> 2fb27196
+  bash -c "cd /app && bash /app/docker/ensure_static_dirs.sh && bash /app/docker/ensure_frontend_deps.sh && bash /app/docker/install_monitoring.sh && /usr/bin/supervisord -n -c /etc/supervisor/conf.d/supervisord.conf"
 
 # Show the last 50 lines of container logs
 echo "Showing last 50 lines of container logs..."
 docker logs --tail 50 pyerp-dev || true
 
-<<<<<<< HEAD
-echo -e "\nContainer is running in the background. Use 'docker logs pyerp-dev' to view logs again."
-echo -e "\nMonitoring services:"
-echo -e "- Elasticsearch: http://localhost:9200"
-echo -e "- Kibana: http://localhost:5601"
-echo -e "- Sentry: Integrated with Django application"
-
-# Ask the user if they want to set up remote monitoring
-echo ""
-read -p "Would you like to set up the monitoring system on the remote server (192.168.73.65)? (y/n): " setup_remote
-
-if [[ $setup_remote == "j" || $setup_remote == "J" || $setup_remote == "y" || $setup_remote == "Y" ]]; then
-    # Run the setup_monitoring_complete.sh script
-    echo "Starting remote monitoring setup..."
-    bash ./setup_monitoring_complete.sh
-else
-    echo "Remote monitoring setup skipped."
-fi
-=======
 # Run tests only if the --tests parameter was provided
 if [ -n "$RUN_TESTS" ]; then
     case "$RUN_TESTS" in
@@ -119,5 +96,20 @@
 fi
 
 echo -e "\nContainer is running in the background. Use 'docker logs pyerp-dev' to view logs again."
+echo -e "\nMonitoring services:"
+echo -e "- Elasticsearch: http://localhost:9200"
+echo -e "- Kibana: http://localhost:5601"
+echo -e "- Sentry: Integrated with Django application"
 echo -e "To run frontend tests manually, use: docker exec -it pyerp-dev bash -c 'cd /app/frontend-react && npm test'"
->>>>>>> 2fb27196
+
+# Ask the user if they want to set up remote monitoring
+echo ""
+read -p "Would you like to set up the monitoring system on the remote server (192.168.73.65)? (y/n): " setup_remote
+
+if [[ $setup_remote == "j" || $setup_remote == "J" || $setup_remote == "y" || $setup_remote == "Y" ]]; then
+    # Run the setup_monitoring_complete.sh script
+    echo "Starting remote monitoring setup..."
+    bash ./setup_monitoring_complete.sh
+else
+    echo "Remote monitoring setup skipped."
+fi